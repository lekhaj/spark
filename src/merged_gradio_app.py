# merged_gradio_app.py - Frontend Gradio Application with Multiple Image Display
import os
import time
import uuid
import shutil
import argparse
import logging
import gradio as gr
from PIL import Image, ImageDraw, ImageFont
from pathlib import Path
import json
import httpx
import base64
import requests
import pymongo # For ObjectId in MongoDB operations (local DB access)
import re
from datetime import datetime # Ensure datetime is imported

# --- Function to handle datetime serialization for JSON ---
def datetime_serializer(obj):
    """JSON serializer for objects not serializable by default json code"""
    if isinstance(obj, datetime):
        return obj.isoformat() # Convert datetime objects to ISO 8601 string
    raise TypeError(f"Object of type {obj.__class__.__name__} is not JSON serializable")


# --- ALL IMPORTS NOW REFER TO THE NEW CONSOLIDATED STRUCTURE ---
from config import (
    DEFAULT_TEXT_MODEL, DEFAULT_GRID_MODEL,
    DEFAULT_IMAGE_WIDTH, DEFAULT_IMAGE_HEIGHT, DEFAULT_NUM_IMAGES,
    OUTPUT_DIR, OUTPUT_IMAGES_DIR, OUTPUT_3D_ASSETS_DIR,
    MONGO_DB_NAME, MONGO_BIOME_COLLECTION,
    REDIS_BROKER_URL, REDIS_CONFIG, # Enhanced Redis configuration
    USE_CELERY, # <--- NEW: Flag to control Celery usage
    S3_BUCKET_NAME, S3_REGION, USE_S3_STORAGE, S3_3D_ASSETS_PREFIX # S3 configuration
)
from db_helper import MongoDBHelper
from s3_manager import get_s3_manager 

# Global variables to store ID mappings for dropdowns
_prompt_id_mapping = {}
_grid_id_mapping = {}

# Global variable to store image metadata for 3D generation MongoDB updates
_image_metadata_cache = []

# Set up logging
# Setting logging level to DEBUG to capture detailed information, especially for grid issues.
logging.basicConfig(level=logging.DEBUG, format='%(asctime)s - %(name)s - %(levelname)s - %(message)s')
logger = logging.getLogger(__name__)
_biome_logger = logging.getLogger("BiomeInspector") # Defined globally and early

# --- Redis Connection Testing ---
def test_redis_connectivity():
    """Test Redis connectivity and log results."""
    try:
        redis_test = REDIS_CONFIG.test_connection()
        logger.info(f"Redis connectivity test - Worker type: {REDIS_CONFIG.worker_type}")
        logger.info(f"Redis write URL: {REDIS_CONFIG.write_url}")
        logger.info(f"Redis read URL: {REDIS_CONFIG.read_url}")
        
        if redis_test.get('write', {}).get('success'):
            logger.info("✅ Redis write connection successful")
        else:
            logger.error(f"❌ Redis write connection failed: {redis_test.get('write', {}).get('error')}")
            
        if redis_test.get('read', {}).get('success'):
            logger.info("✅ Redis read connection successful")
        else:
            logger.error(f"❌ Redis read connection failed: {redis_test.get('read', {}).get('error')}")
            
        return redis_test
    except Exception as e:
        logger.error(f"Redis connectivity test failed: {e}")
        return None

# Test Redis connectivity on startup
if USE_CELERY:
    redis_test_result = test_redis_connectivity()

# --- Conditional Imports based on USE_CELERY ---
if USE_CELERY:
    logger.info("Running in PRODUCTION mode (Celery Enabled).\n")
    from tasks import generate_text_image as celery_generate_text_image, \
                      generate_grid_image as celery_generate_grid_image, \
                      run_biome_generation as celery_run_biome_generation, \
                      batch_process_mongodb_prompts_task as celery_batch_process_mongodb_prompts_task, \
                      generate_3d_model_from_image as celery_generate_3d_model_from_image, \
                      manage_gpu_instance as celery_manage_gpu_instance, \
                      generate_local_image as celery_generate_local_image, \
                      process_local_generation as celery_process_local_generation, \
                      generate_image_sdxl_turbo as celery_generate_image_sdxl_turbo, \
                      batch_generate_images_sdxl_turbo as celery_batch_generate_images_sdxl_turbo
    # No direct model processor imports needed here, as they run on the worker.
    # from celery import Celery # Might need this if you want to track task results directly
    # from tasks import app as celery_app_instance # if you need to access backend results
else:
    logger.info("Running in DEVELOPMENT mode (Direct Processing).\n")
    from pipeline.text_processor import TextProcessor
    from pipeline.grid_processor import GridProcessor
    from pipeline.pipeline import Pipeline
    from utils.image_utils import save_image, create_image_grid
    from text_grid.grid_generator import generate_biome

    _dev_text_processor = None
    _dev_grid_processor = None
    _dev_pipeline = None

    # 3D processors (mock implementations for DEV mode)
    def mock_generate_3d_from_image(image_path, with_texture=False, output_format='glb'):
        """Mock 3D generation from image for development mode."""
        logger.info(f"Mock 3D generation from image: {image_path}")
        return f"Mock 3D model generated from {image_path} (texture: {with_texture}, format: {output_format})"

    def initialize_dev_processors():
        """Initialize the 2D processors and pipeline for direct execution in DEV mode."""
        global _dev_text_processor, _dev_grid_processor, _dev_pipeline
        logger.info("Initializing 2D processors for direct execution (DEV mode)...")
        _dev_text_processor = TextProcessor(model_type=DEFAULT_TEXT_MODEL)
        _dev_grid_processor = GridProcessor(model_type=DEFAULT_GRID_MODEL)
        _dev_pipeline = Pipeline(_dev_text_processor, _dev_grid_processor)
        logger.info("2D processors initialized for direct execution.")


# --- Imports for functions that remain local (e.g., UI display, helper functions) ---
try:
    from text_grid.structure_registry import get_biome_names, fetch_biome
    _biome_logger.info("INFO: Loaded actual text_grid.structure_registry.")
except ImportError:
    _biome_logger.warning("WARNING: Could not import text_grid.structure_registry. Using mock functions.")

    _mock_biomes_db = {
        "A_mock_forest": {
            "theme": "A lush forest with ancient ruins",
            "structures": ["Tree", "Stone Arch"],
            "grid_data": [[0,1,0],[1,1,1],[0,1,0]],
            "details": "This is a mock forest biome detail.",
            "image_paths": ["https://example.com/mock_forest.png"],
            "created_at": datetime.now(), # Added for mock to simulate datetime issue
            "possible_structures": {
                "buildings": {
                    "tree_1": {"name": "Ancient Oak", "image_path": "https://example.com/ancient_oak.png"},
                    "ruin_arch": {"name": "Mossy Archway", "attributes": {"image_path": "https://example.com/mossy_archway.png"}}
                }
            },
            "image_path": "https://example.com/forest_biome_main.png" # Top-level image
        },
        "A_mock_desert": {
            "theme": "A vast, arid desert with hidden oases",
            "structures": ["Sand Dune", "Cactus"],
            "grid_data": [[4,4,4],[4,0,4],[4,4,4]],
            "details": "This is a mock desert biome detail.",
            "image_paths": ["https://example.com/mock_desert.png"],
            "created_at": datetime.now(), # Added for mock to simulate datetime issue
            "possible_structures": {
                "buildings": {
                    "dune_1": {"name": "Giant Dune", "image_path": "https://example.com/giant_dune.png"},
                    "cactus_field": {"name": "Spiky Cacti", "attributes": {"image_path": "https://example.com/spiky_cacti.png"}}
                }
            },
            "image_path": "https://example.com/desert_biome_main.png" # Top-level image
        },
        "Whispering Totem Glade": {
            "theme": "A mystical glade with ancient totems",
            "structures": ["Totem", "Mystic Stone"],
            "possible_grids": [
                {"grid_id": "main_layout", "layout": [[0,0,1],[0,1,0],[1,0,0]]},
                {"grid_id": "alt_layout", "layout": [[1,1,0],[1,0,1],[0,1,1]]}
            ],
            "details": "Details for Whispering Totem Glade.",
            "created_at": datetime.now(),
            "possible_structures": {
                "buildings": {
                    "totem_of_whispers": {"name": "Totem of Whispers", "image_path": "https://example.com/totem_whispers.png"},
                    "glowing_stone": {"name": "Glowing Stone", "attributes": {"image_path": "https://example.com/glowing_stone.png"}}
                }
            },
            "image_path": "https://example.com/totem_glade_main.png"
        },
        # Example for Desert Nomad Camp with actual grid and image
        "Desert Nomad Camp": {
            "theme": "A temporary settlement in the vast desert, with tents and sparse vegetation.",
            "structures": ["Tent", "Wagon", "Cactus"],
            "grid": [[4,4,0,0],[4,0,0,4],[0,0,4,4],[0,4,4,0]], # Direct grid example
            "details": "A collection of tents and wagons, suitable for nomadic desert dwellers.",
            "created_at": datetime.now(),
            "possible_structures": {
                "buildings": {
                    "tent_camp": {"name": "Nomad Tent", "image_path": "https://sparkassets.s3.ap-south-1.amazonaws.com/images/mongo_684038b1b4b2f8b37d69e32f_20250611_140425.png"},
                    "supply_wagon": {"name": "Supply Wagon", "attributes": {"image_path": "https://sparkassets.s3.ap-south-1.amazonaws.com/images/sample_wagon.png"}}
                }
            },
            "image_path": "https://sparkassets.s3.ap-south-1.amazonaws.com/images/mongo_684038b1b4b2f8b37d69e32f_20250611_140425.png"
        }
    }

    def get_biome_names(db_name, collection_name):
        return list(_mock_biomes_db.keys())

    def fetch_biome(db_name, collection_name, name: str):
        return _mock_biomes_db.get(name)

    async def generate_biome_mock(theme: str, structure_type_list: list[str]):
        new_biome_name = f"Generated_Biome_{len(_mock_biomes_db) + 1}"
        _mock_biomes_db[new_biome_name] = {
            "theme": theme,
            "structures": structure_type_list,
            "details": f"Mock details for a biome generated with theme: '{theme}' and structures: {structure_type_list}.",
            "grid_data": [[0,0,0],[0,0,0],[0,0,0]],
            "image_paths": [], # Mock for no images
            "created_at": datetime.now() # Added for mock to simulate datetime issue
        }
        return f"✅ Mock Biome '{new_biome_name}' generated successfully!"


# Constants

# Constants
CURRENT_DIR = os.path.dirname(os.path.abspath(__file__))

# Create output directories (ensure they exist early on the frontend machine)
os.makedirs(OUTPUT_DIR, exist_ok=True)
os.makedirs(OUTPUT_IMAGES_DIR, exist_ok=True)
os.makedirs(OUTPUT_3D_ASSETS_DIR, exist_ok=True)

# --- Biome Inspector Functions ---

def display_selected_biome(db_name: str, collection_name: str, name: str) -> tuple[str, str, list[tuple[str, str]], list[str], list[str]]:
    """
    Fetches biome details, separates grid data, formats main details as JSON,
    and collects S3 image URLs with captions for display in Gradio Gallery.
    Also collects decimated and undecimated model links.
    Returns (formatted_json_text, grid_text, list_of_image_tuples_with_captions, decimated_links, undecimated_links).
    """
    if not name:
        _biome_logger.info("No biome selected for display.")
        return "", "", [], [], []

    _biome_logger.info(f"Fetching biome details for: '{name}' from DB: '{db_name}', Collection: '{collection_name}'")
    biome = fetch_biome(db_name, collection_name, name)

    formatted_json_text = ""
    grid_text = ""
    image_display_items = [] # (url, caption)
    decimated_links = []
    undecimated_links = []

    if biome:
        _biome_logger.info(f"Successfully fetched biome '{name}'.")
        grid_data_found = None

        _biome_logger.debug(f"Attempting to extract grid for biome '{name}'.")

        # Attempt 1: Check 'grid' key directly
        if "grid" in biome:
            grid_content = biome["grid"]
            _biome_logger.debug(f"Found 'grid' key. Type: {type(grid_content)}, Content (first 100 chars): {str(grid_content)[:100]}")
            
            if isinstance(grid_content, list) and all(isinstance(row, list) for row in grid_content):
                grid_data_found = grid_content
                _biome_logger.info("Extracted grid from 'grid' key (direct list of lists).")
            elif isinstance(grid_content, str): # Handle case where grid might be a string like "[0,1,0]\n[1,0,1]"
                _biome_logger.debug("Content of 'grid' key is a string. Attempting to parse as grid.")
                try:
                    # Robust parsing for string representation of grid
                    parsed_grid = []
                    # Split by newlines to get rows, then strip any leading/trailing whitespace
                    rows = grid_content.strip().split('\n')
                    for row_str in rows:
                        # Remove outer brackets, then split by comma or space to get elements
                        # Using regex split for more robust splitting by comma and/or space
                        import re # <-- Ensure this import is at the top of your file if not already there
                        elements = re.split(r'[, ]+', row_str.strip().replace('[', '').replace(']', ''))
                        # Filter out empty strings that might result from splitting
                        row_list = [int(e.strip()) for e in elements if e.strip()]
                        parsed_grid.append(row_list)

                    if parsed_grid and all(isinstance(row, list) for row in parsed_grid):
                        grid_data_found = parsed_grid
                        _biome_logger.info("Extracted grid from 'grid' key (parsed from string representation).")
                    else:
                        _biome_logger.debug(f"Parsed grid from string is not a list of lists or is empty. Result: {parsed_grid}")
                except Exception as e: # Catch more general exceptions for parsing errors
                    _biome_logger.debug(f"Could not parse 'grid' key content as grid string: {e}")
            else:
                _biome_logger.debug(f"Content of 'grid' key is not a list of lists or a string suitable for parsing. Actual type: {type(grid_content)}")


        # Attempt 2: Check 'possible_grids' if 'grid_data_found' is still None
        if grid_data_found is None and "possible_grids" in biome and isinstance(biome["possible_grids"], list):
            _biome_logger.debug(f"Checking 'possible_grids' for grid data. Number of entries: {len(biome['possible_grids'])}")
            for i, grid_option in enumerate(biome["possible_grids"]):
                _biome_logger.debug(f"  Processing possible_grids[{i}]. Type: {type(grid_option)}, Content (first 100 chars): {str(grid_option)[:100]}")
                
                if isinstance(grid_option, dict) and "layout" in grid_option:
                    layout_data = grid_option["layout"]
                    _biome_logger.debug(f"    Found 'layout' in dict. Type: {type(layout_data)}, Content (first 100 chars): {str(layout_data)[:100]}")
                    if isinstance(layout_data, list) and all(isinstance(row, list) for row in layout_data):
                        grid_data_found = layout_data
                        _biome_logger.info(f"Extracted grid from 'possible_grids' entry {i} with valid 'layout' (list of lists).")
                        break # Found a valid grid, use the first one
                    elif isinstance(layout_data, str): # Handle case where layout might be a string like "[0,1,0]\n[1,0,1]"
                        _biome_logger.debug(f"    'layout' in possible_grids[{i}] is a string. Attempting to parse as grid.")
                        try:
                            # Robust parsing for string representation of grid
                            parsed_layout = []
                            rows = layout_data.strip().split('\n')
                            for row_str in rows:
                                # Remove outer brackets, then split by comma or space to get elements
                                import re # <-- Ensure this import is at the top of your file if not already there
                                elements = re.split(r'[, ]+', row_str.strip().replace('[', '').replace(']', ''))
                                # Filter out empty strings that might result from splitting
                                row_list = [int(e.strip()) for e in elements if e.strip()]
                                parsed_layout.append(row_list)

                            if parsed_layout and all(isinstance(row, list) for row in parsed_layout):
                                grid_data_found = parsed_layout
                                _biome_logger.info(f"Extracted grid from 'possible_grids' entry {i} (parsed from string representation).")
                                break
                            else:
                                _biome_logger.debug(f"    Parsed layout from string is not a list of lists or is empty. Result: {parsed_layout}")
                        except Exception as e:
                            _biome_logger.debug(f"    Could not parse 'layout' in possible_grids[{i}] as grid string: {e}")
                    else:
                        _biome_logger.debug(f"    'layout' in possible_grids[{i}] is not a list of lists or string suitable for parsing. Actual type: {type(layout_data)}")

                elif isinstance(grid_option, list) and all(isinstance(row, list) for row in grid_option):
                    grid_data_found = grid_option
                    _biome_logger.info(f"Extracted grid from 'possible_grids' direct list entry {i} (list of lists).")
                    break # Found a valid grid, use the first one
                else:
                    _biome_logger.debug(f"    possible_grids[{i}] is neither a dict with 'layout' nor a direct list of lists. Skipping.")

        if grid_data_found:
            # ORIGINAL (for space-separated output):
            # grid_text = "\n".join([" ".join(map(str, row)) for row in grid_data_found])

            # CORRECTED LINE (to show as [101,0,0], etc.):
            grid_text = "\n".join([str(row) for row in grid_data_found])
            
            _biome_logger.info(f"Successfully formatted grid data for display. First line: {grid_text.splitlines()[0] if grid_text else 'N/A'}")
        else:
            grid_text = "No valid grid data found or invalid format. Please check debug logs for details."
            _biome_logger.info("Final status: No valid grid data found for display after all checks.")
        # --- END OF MODIFIED SECTION ---

        # Create a copy to modify for JSON display, removing grid keys
        biome_for_json = biome.copy()
        biome_for_json.pop("grid", None) # Remove 'grid' if present
        biome_for_json.pop("possible_grids", None) # Remove 'possible_grids' if present

        try:
            # Use the custom datetime_serializer function for json.dumps
            formatted_json_text = json.dumps(biome_for_json, indent=2, default=datetime_serializer)
        except TypeError as e:
            _biome_logger.error(f"Error converting biome data to JSON: {e}", exc_info=True)
            formatted_json_text = f"Error formatting biome data to JSON: {e}\n{str(biome_for_json)}"

        # --- Image Collection with Captions (Now tuples) ---
        # Top-level biome image
        top_level_image_path = biome.get("image_path")
        if top_level_image_path and isinstance(top_level_image_path, str) and top_level_image_path.startswith("http"):
            biome_name_for_caption = biome.get("name", name) # Use biome 'name' property if available, otherwise the passed 'name'
            image_display_items.append((top_level_image_path, f"Main Biome Image: {biome_name_for_caption}")) # <<< Changed to tuple
            _biome_logger.info(f"Found top-level S3 URL for biome: {top_level_image_path}")

        # Collect image_path/imageUrl and model links from each structure
        possible_structures = biome.get("possible_structures", {})
        buildings = possible_structures.get("buildings", {})

        for struct_id, struct_data in buildings.items():
            # --- Images ---
            img_path = struct_data.get("image_path") or struct_data.get("imageUrl")
            caption = struct_data.get("type", f"Structure: {struct_id}")
            if not (img_path and isinstance(img_path, str) and img_path.startswith("http")):
                attributes = struct_data.get("attributes", {})
                img_path = attributes.get("image_path") or attributes.get("imageUrl")
                if "type" in attributes:
                    caption = attributes["type"]
            if img_path and isinstance(img_path, str) and img_path.startswith("http"):
                image_display_items.append((img_path, caption)) # <<< Changed to tuple
                _biome_logger.info(f"Found S3 URL for structure {struct_id}: {img_path}")
            elif img_path:
                _biome_logger.warning(f"Image path for structure {struct_id} is not a valid S3 URL or is empty: {img_path}")

            # --- Decimated/Undecimated Model Links ---
            decimated = struct_data.get("decimated_3d_asset")
            if decimated and isinstance(decimated, str) and decimated.startswith("http"):
                decimated_links.append(decimated)
            undecimated = struct_data.get("asset_3d_url")
            if undecimated and isinstance(undecimated, str) and undecimated.startswith("http"):
                undecimated_links.append(undecimated)

        if not image_display_items:
            _biome_logger.info(f"No S3 image_paths found for biome '{name}' or its structures.")
        if decimated_links:
            _biome_logger.info(f"Found {len(decimated_links)} decimated model links for biome '{name}'.")
        if undecimated_links:
            _biome_logger.info(f"Found {len(undecimated_links)} undecimated model links for biome '{name}'.")

    else:
        _biome_logger.warning(f"Biome '{name}' not found in the registry for DB '{db_name}' and Collection '{collection_name}'.")
        formatted_json_text = f"Biome '{name}' not found in the registry for DB '{db_name}' and Collection '{collection_name}'."

    _biome_logger.debug(f"Final image_display_items for gallery: {image_display_items}")

    # Only return the JSON as a <pre> block, and pass the links as separate lists for display below the gallery
    formatted_json_text_html = f'<pre style="font-size:13px;line-height:1.4;background:#222;color:#eee;padding:10px;border-radius:6px;overflow-x:auto;">{formatted_json_text}</pre>'
    # Return the JSON, grid, gallery, and the two lists (to be rendered as clickable links in the UI, not in the JSON)
    return formatted_json_text_html, grid_text, image_display_items, decimated_links, undecimated_links


async def handler(theme: str, structure_types_str: str, db_name: str, collection_name: str) -> tuple[str, gr.Dropdown]:
    """
    Handles biome generation, either directly or via Celery.
    """
    _biome_logger.info(f"Received biome generation request for theme: '{theme}', structures: '{structure_types_str}'")
    structure_type_list = [s.strip() for s in structure_types_str.split(',') if s.strip()]

    if not structure_type_list:
        _biome_logger.warning("No structure types provided for biome generation.")
        return "❌ Error: Please provide at least one structure type for biome generation.", \
               gr.update(choices=get_biome_names(db_name, collection_name), value=None)

    if USE_CELERY:
        # Submit task to Celery CPU queue
        task = celery_run_biome_generation.apply_async(
            args=[theme, structure_types_str],
            queue='cpu_tasks'  # Route to CPU instance
        )
        msg = f"✅ Biome generation task submitted to CPU instance (ID: {task.id}). Please refresh 'View Generated Biomes' after a moment to see the new entry."
    else:
        try:
            msg = await generate_biome(theme, structure_type_list)
            _biome_logger.info(f"Biome generation finished directly with message: {msg}")
        except Exception as e:
            _biome_logger.error(f"Error during direct biome generation: {e}", exc_info=True)
            msg = f"❌ Error during direct biome generation: {e}"

    updated_biome_names = get_biome_names(db_name, collection_name)
    selected_value = updated_biome_names[-1] if updated_biome_names else None

    return msg, gr.update(choices=updated_biome_names, value=selected_value)

# --- 3D Generation Functions ---
def manage_gpu_instance_task(action):
    """Manage GPU instance (start/stop/status)"""
    try:
        if USE_CELERY:
            task = celery_manage_gpu_instance.delay(action)
            return f"✅ GPU instance {action} task submitted (ID: {task.id})."
        else:
            return f"✅ (DEV Mode Mock) GPU instance {action} command simulated."
    except Exception as e:
        logger.error(f"Error managing GPU instance: {e}", exc_info=True)
        return f"❌ Error: {e}"

# --- Wrapper functions for image generation (Conditional logic) ---
def process_image_generation_task(prompt_or_grid_content, width, height, num_images, model_type, is_grid_input=False, 
                                doc_id=None, update_collection=None, category_key=None, item_key=None):
    """
    Generic function to handle image generation, routing to Celery or direct processing.
    Now includes 3D-optimized prompt enhancement for better 3D asset generation.
    Routes SDXL Turbo tasks to GPU worker for optimal performance.
    Returns (image_output, grid_viz_output, message)
    
    Args:
        doc_id: MongoDB document ID to update
        update_collection: MongoDB collection name to update  
        category_key: Category key for nested document updates
        item_key: Item key for nested document updates
    """
    # Enhance prompts for 3D generation (only for text prompts, not grids)
    if not is_grid_input and isinstance(prompt_or_grid_content, str):
        enhanced_prompt = enhance_prompt_for_3d_generation(prompt_or_grid_content)
    else:
        enhanced_prompt = prompt_or_grid_content
    
    if USE_CELERY:
<<<<<<< HEAD
        # Route SDXL Turbo tasks to GPU worker
        if model_type == "sdxl-turbo":
            if is_grid_input:
                # For grid input with SDXL, we'll use single prompt for now (could be enhanced to batch later)
=======
        # Define which models are GPU-appropriate (add to this list as needed)
        GPU_MODELS = {"sdxl-turbo", "sdxl", "stable-diffusion-xl", "stable-diffusion", "anything-v5", "juggernaut-xl", "juggernaut", "realistic-vision", "dreamshaper", "midjourney", "dalle3", "dalle-3", "dalle2", "dalle-2", "gpu-model-1", "gpu-model-2"}
        # You can expand GPU_MODELS as needed for your deployment

        # Route GPU-appropriate models to 'gpu_tasks', others to 'cpu_tasks'
        if model_type.lower() in GPU_MODELS:
            queue_name = 'gpu_tasks'
        else:
            queue_name = 'cpu_tasks'

        # SDXL Turbo still uses its own optimized Celery task if needed
        if model_type == "sdxl-turbo":
            if is_grid_input:
>>>>>>> 511bbe7b
                task = celery_generate_image_sdxl_turbo.apply_async(
                    args=[enhanced_prompt],
                    kwargs={
                        'width': width,
                        'height': height,
                        'enhance_prompt': True,
                        'doc_id': doc_id,
                        'update_collection': update_collection,
                        'category_key': category_key,
                        'item_key': item_key
                    },
<<<<<<< HEAD
                    queue='sdxl_tasks'  # Route to GPU instance
=======
                    queue=queue_name
>>>>>>> 511bbe7b
                )
                return None, None, f"✅ SDXL Turbo grid processing task submitted to GPU worker (ID: {task.id}). Image will be saved to GPU worker storage.\n🎯 3D-Optimized prompt enhancement applied for better 3D asset generation."
            else:
                task = celery_generate_image_sdxl_turbo.apply_async(
                    args=[enhanced_prompt],
                    kwargs={
                        'width': width,
                        'height': height,
                        'enhance_prompt': True,
                        'doc_id': doc_id,
                        'update_collection': update_collection,
                        'category_key': category_key,
                        'item_key': item_key
                    },
<<<<<<< HEAD
                    queue='sdxl_tasks'  # Route to GPU instance
                )
                return None, f"✅ SDXL Turbo task submitted to GPU worker (ID: {task.id}). High-quality image will be generated on GPU.\n🎯 3D-Optimized prompt used for better 3D asset generation."
        else:
            # Route other models to CPU worker
=======
                    queue=queue_name
                )
                return None, f"✅ SDXL Turbo task submitted to GPU worker (ID: {task.id}). High-quality image will be generated on GPU.\n🎯 3D-Optimized prompt used for better 3D asset generation."
        else:
>>>>>>> 511bbe7b
            if is_grid_input:
                task = celery_generate_grid_image.apply_async(
                    args=[enhanced_prompt, width, height, num_images, model_type],
                    kwargs={
                        'doc_id': doc_id,
                        'update_collection': update_collection,
                        'category_key': category_key,
                        'item_key': item_key
                    },
<<<<<<< HEAD
                    queue='cpu_tasks'  # Route to CPU instance
                )
                return None, None, f"✅ Grid processing task submitted to CPU instance (ID: {task.id}). Image will be saved to '{OUTPUT_IMAGES_DIR}' on the worker."
=======
                    queue=queue_name
                )
                if queue_name == 'gpu_tasks':
                    return None, None, f"✅ Grid processing task submitted to GPU worker (ID: {task.id}). Image will be saved to GPU worker storage."
                else:
                    return None, None, f"✅ Grid processing task submitted to CPU instance (ID: {task.id}). Image will be saved to '{OUTPUT_IMAGES_DIR}' on the worker."
>>>>>>> 511bbe7b
            else:
                task = celery_generate_text_image.apply_async(
                    args=[enhanced_prompt, width, height, num_images, model_type],
                    kwargs={
                        'doc_id': doc_id,
                        'update_collection': update_collection,
                        'category_key': category_key,
                        'item_key': item_key
                    },
<<<<<<< HEAD
                    queue='cpu_tasks'  # Route to CPU instance
                )
                return None, f"✅ Text-to-image task submitted to CPU instance (ID: {task.id}). Image will be saved to '{OUTPUT_IMAGES_DIR}' on the worker.\n🎯 3D-Optimized prompt used for better 3D asset generation."
=======
                    queue=queue_name
                )
                if queue_name == 'gpu_tasks':
                    return None, f"✅ Text-to-image task submitted to GPU worker (ID: {task.id}). Image will be saved to GPU worker storage.\n🎯 3D-Optimized prompt used for better 3D asset generation."
                else:
                    return None, f"✅ Text-to-image task submitted to CPU instance (ID: {task.id}). Image will be saved to '{OUTPUT_IMAGES_DIR}' on the worker.\n🎯 3D-Optimized prompt used for better 3D asset generation."
>>>>>>> 511bbe7b
    else:
        # Direct processing in DEV mode
        if _dev_pipeline is None:
            initialize_dev_processors()

        try:
            if is_grid_input:
                logger.info(f"Directly processing grid: {enhanced_prompt[:50]}...")
                images, grid_viz = _dev_pipeline.process_grid(enhanced_prompt)
                if not images:
                    return None, None, "No images generated directly."

                img_path = save_image(images[0], f"terrain_direct_{int(time.time())}", "images")
                viz_path = save_image(grid_viz, f"grid_viz_direct_{int(time.time())}", "images")

                return images[0], grid_viz, f"Generated image directly. Saved to {img_path}"
            else:
                logger.info(f"Directly processing enhanced text prompt: {enhanced_prompt[:50]}...")
                images = _dev_pipeline.process_text(enhanced_prompt)
                if not images:
                    return None, "No images generated directly."

                img_path = save_image(images[0], f"text_direct_{int(time.time())}", "images")

                return images[0], f"Generated image directly using 3D-optimized prompt. Saved to {img_path}\n🎯 Enhanced prompt: {enhanced_prompt}"
        except Exception as e:
            logger.error(f"Error during direct image generation: {e}", exc_info=True)
            if is_grid_input:
                return None, None, f"Error: {e}"
            else:
                return None, f"Error: {e}"

# Specific wrapper functions for Gradio interface
def submit_text_prompt_task(prompt, width, height, num_images, model_type):
    if not prompt:
        return None, "Error: No prompt provided"
    return process_image_generation_task(prompt, width, height, num_images, model_type, is_grid_input=False)

def submit_grid_input_task(grid_string, width, height, num_images, model_type):
    if not grid_string:
        return None, None, "Error: No grid provided"
    return process_image_generation_task(grid_string, width, height, num_images, model_type, is_grid_input=True)

def submit_file_upload_task(file_obj_path, width, height, num_images, text_model_type, grid_model_type):
    if file_obj_path is None:
        return None, None, "Error: No file uploaded"

    try:
        with open(file_obj_path, 'r', encoding='utf-8') as f:
            content = f.read().strip()

        is_grid = True
        non_grid_chars_count = sum(1 for char in content if not (char.isdigit() or char.isspace() or char in '.,-[]'))
        if non_grid_chars_count > len(content) * 0.1:
            is_grid = False

        if is_grid:
            return process_image_generation_task(content, width, height, num_images, grid_model_type, is_grid_input=True)
        else:
            text_result, text_message = process_image_generation_task(content, width, height, num_images, text_model_type, is_grid_input=False)
            return text_result, None, text_message

    except Exception as e:
        logger.error(f"Error processing file upload: {str(e)}")
        return None, None, f"Error processing file: {str(e)}"

def create_sample_grid():
    """Create a simple sample grid for demonstration"""
    sample_grid = """
    0 0 0 1 1 1 0 0 0 0
    0 0 1 1 1 1 1 0 0 0
    0 1 1 1 1 1 1 1 0 0
    0 0 1 1 2 2 1 0 0 0
    0 0 0 2 2 2 2 0 0 0
    0 0 0 2 2 2 0 0 0 0
    0 0 3 3 3 3 3 0 0 0
    0 3 3 3 3 3 3 3 0 0
    3 3 3 3 3 3 3 3 3 0
    0 0 0 0 0 0 0 0 0 0
    """
    return sample_grid

# MongoDB Integration Functions (These remain local as they query DB directly, not heavy GPU work)
def get_prompts_from_mongodb(db_name=MONGO_DB_NAME, collection_name=MONGO_BIOME_COLLECTION, limit=100):
    """Retrieve prompts from MongoDB collection - supporting both 'description', 'theme_prompt' and structure descriptions"""
    try:
        mongo_helper = MongoDBHelper()
        # Search for documents with either description, theme_prompt, or possible_structures
        query = {"$or": [
            {"description": {"$exists": True, "$ne": None, "$ne": ""}},
            {"theme_prompt": {"$exists": True, "$ne": None, "$ne": ""}},
            {"possible_structures": {"$exists": True}}
        ]}
        documents = mongo_helper.find_many(db_name, collection_name, query=query, limit=limit) 
        
        if not documents:
            return [], "No documents with prompts found in the specified collection."
        
        prompt_items = []
        for doc in documents:
            doc_id = str(doc.get("_id"))
            
            # 1. Add main theme prompt if exists
            theme_prompt = doc.get("description") or doc.get("theme_prompt")
            if theme_prompt and isinstance(theme_prompt, str):
                prompt_items.append((f"{doc_id}_theme", f"[THEME] {theme_prompt}"))
            
            # 2. Add individual structure descriptions
            if "possible_structures" in doc:
                for category_key, category_data in doc["possible_structures"].items():
                    if isinstance(category_data, dict):
                        for structure_id, structure_data in category_data.items():
                            if isinstance(structure_data, dict):
                                # Check for description in structure data
                                structure_desc = structure_data.get("description")
                                if structure_desc and isinstance(structure_desc, str):
                                    structure_type = structure_data.get("type", structure_id)
                                    prompt_items.append((f"{doc_id}_{structure_id}", f"[{structure_type}] {structure_desc}"))
<<<<<<< HEAD
                                
                                # Check for description in attributes
                                elif "attributes" in structure_data and isinstance(structure_data["attributes"], dict):
                                    attr_desc = structure_data["attributes"].get("description")
                                    if attr_desc and isinstance(attr_desc, str):
                                        structure_type = structure_data.get("type", structure_id)
                                        prompt_items.append((f"{doc_id}_{structure_id}_attr", f"[{structure_type}] {attr_desc}"))
                                
                                # Fallback: use structure type and name if available
                                elif structure_data.get("type"):
                                    structure_type = structure_data.get("type")
                                    structure_name = structure_data.get("name", structure_id)
=======
>>>>>>> 511bbe7b
                                    fallback_desc = f"A {structure_type.lower()} called {structure_name}"
                                    prompt_items.append((f"{doc_id}_{structure_id}_fallback", f"[{structure_type}] {fallback_desc}"))
                                
        return prompt_items, f"Found {len(prompt_items)} prompts (themes + structure descriptions)"
    except Exception as e:
        logger.error(f"MongoDB connection error fetching prompts: {str(e)}")
        return [], f"Error connecting to MongoDB: {str(e)}"

def get_prompts_for_dropdown(db_name=MONGO_DB_NAME, collection_name=MONGO_BIOME_COLLECTION, limit=100):
    """Retrieve prompts from MongoDB and format for dropdown"""
    global _prompt_id_mapping
    prompt_items, status = get_prompts_from_mongodb(db_name, collection_name, limit)
    
    if not prompt_items:
        _prompt_id_mapping = {}
        return gr.update(choices=[], value=None), status
    
    # Create mapping and choices for dropdown
    _prompt_id_mapping = {}
    choices = []
    for doc_id, prompt in prompt_items:
        # Truncate long prompts for display
        display_text = prompt[:80] + "..." if len(prompt) > 80 else prompt
        display_choice = f"{doc_id}: {display_text}"
        choices.append(display_choice)
        _prompt_id_mapping[display_choice] = doc_id
    
    return gr.update(choices=choices, value=choices[0] if choices else None), status

def get_grids_from_mongodb(db_name=MONGO_DB_NAME, collection_name=MONGO_BIOME_COLLECTION, limit=100):
    """Retrieve grid data from MongoDB collection"""
    try:
        mongo_helper = MongoDBHelper()
        query = {"$or": [
            {"grid": {"$exists": True}},
            {"possible_grids.layout": {"$exists": True}}
        ]}
        documents = mongo_helper.find_many(db_name, collection_name, query=query, limit=limit)
        if not documents: return [], "No grids found in the specified collection."
        grid_items = []
        for doc in documents:
            doc_id = str(doc.get("_id"))
            grid_str = ""
            if "grid" in doc:
                grid_content = doc["grid"]
                grid_str = "\n".join([" ".join(map(str, row)) for row in grid_content]) if isinstance(grid_content, list) else str(grid_content)
                grid_items.append((doc_id, grid_str))
            elif "possible_grids" in doc:
                for grid_obj in doc["possible_grids"]:
                    if "layout" in grid_obj:
                        layout_data = grid_obj["layout"]
                        grid_str = "\n".join([" ".join(map(str, row_cell)) for row_cell in layout_data]) if isinstance(layout_data, list) and all(isinstance(row, list) for row in layout_data) else str(layout_data)
                        grid_items.append((f"{doc_id}_{grid_obj.get('grid_id', 'grid')}", grid_str))
        return grid_items, f"Found {len(grid_items)} grids"
    except Exception as e:
        logger.error(f"MongoDB connection error fetching grids: {str(e)}")
        return [], f"Error connecting to MongoDB: {str(e)}"

def get_grids_for_dropdown(db_name=MONGO_DB_NAME, collection_name=MONGO_BIOME_COLLECTION, limit=100):
    """Retrieve grids from MongoDB and format for dropdown"""
    global _grid_id_mapping
    grid_items, status = get_grids_from_mongodb(db_name, collection_name, limit)
    
    if not grid_items:
        _grid_id_mapping = {}
        return gr.update(choices=[], value=None), status
    
    # Create mapping and choices for dropdown
    _grid_id_mapping = {}
    choices = []
    for grid_id, grid_str in grid_items:
        # Truncate long grid strings for display
        display_text = grid_str.replace("\n", " ")[:60] + "..." if len(grid_str) > 60 else grid_str.replace("\n", " ")
        display_choice = f"{grid_id}: {display_text}"
        choices.append(display_choice)
        _grid_id_mapping[display_choice] = grid_id
    
    return gr.update(choices=choices, value=choices[0] if choices else None), status

# This function will now submit a task or process directly
def submit_mongodb_prompt_task(prompt_id, db_name=MONGO_DB_NAME, collection_name=MONGO_BIOME_COLLECTION, width=DEFAULT_IMAGE_WIDTH, height=DEFAULT_IMAGE_HEIGHT, 
                             num_images=DEFAULT_NUM_IMAGES, model_type=DEFAULT_TEXT_MODEL):
    """Submits a MongoDB prompt processing task to Celery OR processes directly.
    Handles both theme prompts and individual structure descriptions:
    MongoDB -> description (prompt) -> image -> S3 bucket -> 3D asset"""
    logger.info(f"Processing MongoDB prompt task for ID: {prompt_id}")
    
    description_content = ""
    try:
        mongo_helper = MongoDBHelper()
        from bson import ObjectId
        
        # Parse the prompt_id to extract document ID and structure ID
        if "_theme" in prompt_id:
            # Theme prompt
            doc_id = prompt_id.replace("_theme", "")
            document = mongo_helper.find_one(db_name, collection_name, {"_id": ObjectId(doc_id)})
            if document:
                description_content = document.get("description") or document.get("theme_prompt")
                
        elif "_" in prompt_id:
            # Structure-specific prompt
            parts = prompt_id.split("_", 1)
            doc_id = parts[0]
            structure_path = parts[1]
            
            document = mongo_helper.find_one(db_name, collection_name, {"_id": ObjectId(doc_id)})
            if document and "possible_structures" in document:
                # Navigate through the structure path to find the description
                for category_key, category_data in document["possible_structures"].items():
                    if isinstance(category_data, dict):
                        for structure_id, structure_data in category_data.items():
                            if structure_path.startswith(structure_id):
                                if isinstance(structure_data, dict):
                                    # Check for description in structure data
                                    if structure_path == structure_id:
                                        description_content = structure_data.get("description")
                                    # Check attribute description
                                    elif structure_path == f"{structure_id}_attr":
                                        if "attributes" in structure_data:
                                            description_content = structure_data["attributes"].get("description")
                                    # Check fallback description
                                    elif structure_path == f"{structure_id}_fallback":
                                        structure_type = structure_data.get("type", "structure")
                                        structure_name = structure_data.get("name", structure_id)
                                        description_content = f"A {structure_type.lower()} called {structure_name}"
                                    
                                    if description_content:
                                        break
                            if description_content:
                                break
                        if description_content:
                            break
        else:
            # Legacy format - try to find document directly
            document = mongo_helper.find_one(db_name, collection_name, {"_id": ObjectId(prompt_id)})
            if document:
                description_content = document.get("description") or document.get("theme_prompt")
        
        if not description_content:
            return None, f"Error: No description content found for ID {prompt_id}."
            
    except Exception as e:
        logger.error(f"Error fetching description content for ID {prompt_id}: {e}")
        return None, f"Error fetching description content for ID {prompt_id}: {e}"

    logger.info(f"Found description: {description_content[:100]}...")
    
    # Extract MongoDB parameters for database update
    doc_id = None
    category_key = None
    item_key = None
    
    if "_theme" in prompt_id:
        # Theme prompt
        doc_id = prompt_id.replace("_theme", "")
    elif "_" in prompt_id:
        # Structure-specific prompt
        parts = prompt_id.split("_", 1)
        doc_id = parts[0]
        structure_path = parts[1]
        
        # For nested structures, extract category_key and item_key
        if document and "possible_structures" in document:
            for cat_key, category_data in document["possible_structures"].items():
                if isinstance(category_data, dict):
                    for struct_id, struct_data in category_data.items():
                        if structure_path.startswith(struct_id):
                            category_key = cat_key
                            item_key = struct_id
                            break
                if category_key and item_key:
                    break
    else:
        # Legacy format
        doc_id = prompt_id
    
    # Use the generic image generation wrapper with 3D-optimized prompt and MongoDB parameters
    return process_image_generation_task(
        description_content, width, height, num_images, model_type, 
        is_grid_input=False, doc_id=doc_id, update_collection=collection_name,
        category_key=category_key, item_key=item_key
    )

def submit_mongodb_prompt_task_from_dropdown(selected_prompt, db_name=MONGO_DB_NAME, collection_name=MONGO_BIOME_COLLECTION, width=DEFAULT_IMAGE_WIDTH, height=DEFAULT_IMAGE_HEIGHT, 
                             num_images=DEFAULT_NUM_IMAGES, model_type=DEFAULT_TEXT_MODEL):
    """Wrapper to extract prompt ID from dropdown selection and submit task"""
    global _prompt_id_mapping
    
    if not selected_prompt or selected_prompt not in _prompt_id_mapping:
        return None, "Error: Please select a valid prompt from the dropdown."
    
    prompt_id = _prompt_id_mapping[selected_prompt]
    return submit_mongodb_prompt_task(prompt_id, db_name, collection_name, width, height, num_images, model_type)

# This function will now submit a task or process directly
def submit_mongodb_grid_task(grid_item_id, db_name=MONGO_DB_NAME, collection_name=MONGO_BIOME_COLLECTION, width=DEFAULT_IMAGE_WIDTH, height=DEFAULT_IMAGE_HEIGHT, 
                             num_images=DEFAULT_NUM_IMAGES, model_type="stability"):
    """Submits a MongoDB grid processing task to Celery OR processes directly."""
    logger.info(f"Processing MongoDB grid task for item: {grid_item_id}")

    grid_content_str = ""
    try:
        parts = grid_item_id.split("_", 1)
        doc_id = parts[0]
        mongo_helper = MongoDBHelper()
        document = mongo_helper.find_one(db_name, collection_name, {"_id": pymongo.results.ObjectId(doc_id)}) 
        if not document: return None, None, f"Error: Document with ID {doc_id} not found."

        grid_content = None
        if len(parts) == 1 and "grid" in document:
            grid_content = document["grid"]
        elif len(parts) > 1 and "possible_grids" in document:
            grid_id_suffix = parts[1]
            for grid_obj in document["possible_grids"]:
                if grid_obj.get("grid_id") == grid_id_suffix:
                    if "layout" in grid_obj:
                        grid_content = grid_obj["layout"]
                        break

        if not grid_content:
            return None, None, f"Error: Grid content not found for item {grid_item_id}."

        grid_content_str = "\n".join([" ".join(map(str, row_cell)) for row_cell in grid_content]) if isinstance(grid_content, list) and all(isinstance(row, list) for row in grid_content) else str(grid_content)

    except Exception as e:
        logger.error(f"Error fetching grid content for {grid_item_id}: {e}")
        return None, None, f"Error fetching grid content for {grid_item_id}: {e}"

    # Extract MongoDB parameters for database update
    parts = grid_item_id.split("_", 1)
    doc_id = parts[0]
    
    return process_image_generation_task(
        grid_content_str, width, height, num_images, model_type, 
        is_grid_input=True, doc_id=doc_id, update_collection=collection_name
    )

def submit_mongodb_grid_task_from_dropdown(selected_grid, db_name=MONGO_DB_NAME, collection_name=MONGO_BIOME_COLLECTION, width=DEFAULT_IMAGE_WIDTH, height=DEFAULT_IMAGE_HEIGHT, 
                             num_images=DEFAULT_NUM_IMAGES, model_type="stability"):
    """Wrapper to extract grid ID from dropdown selection and submit task"""
    global _grid_id_mapping
    
    if not selected_grid or selected_grid not in _grid_id_mapping:
        return None, None, "Error: Please select a valid grid from the dropdown."
    
    grid_id = _grid_id_mapping[selected_grid]
    return submit_mongodb_grid_task(grid_id, db_name, collection_name, width, height, num_images, model_type)

# This function will now submit a batch task or process directly
def submit_batch_process_mongodb_prompts_task_ui(db_name=MONGO_DB_NAME, collection_name=MONGO_BIOME_COLLECTION, limit=10, width=DEFAULT_IMAGE_WIDTH, height=DEFAULT_IMAGE_HEIGHT, 
                                     model_type=DEFAULT_TEXT_MODEL, update_db=False):
    """Submits a batch processing task to Celery OR processes directly.
    Streamlined workflow: MongoDB -> description (prompt) -> image -> S3 bucket -> 3D asset"""
    logger.info(f"Processing batch description-based prompts from {collection_name} with limit {limit}.")

    if USE_CELERY:
        # Route SDXL Turbo batch tasks to GPU worker for optimal performance
        if model_type == "sdxl-turbo":
            # Get description prompts from MongoDB first
            prompt_items, status = get_prompts_from_mongodb(db_name, collection_name, limit)
            if not prompt_items:
                return f"❌ No description-based prompts found: {status}"
            
            # Extract just the description texts for batch processing
            descriptions = [item[1] for item in prompt_items]  # item[1] is the description content
            
            task = celery_batch_generate_images_sdxl_turbo.apply_async(
                args=[descriptions, width, height, 1],  # Process one image per description
                queue='sdxl_tasks'  # Route to GPU instance
            )
            return f"✅ SDXL Turbo batch processing task submitted to GPU worker (ID: {task.id}). Processing {len(descriptions)} description-based prompts.\n🎯 All prompts will be automatically optimized for 3D asset generation."
        else:
            task = celery_batch_process_mongodb_prompts_task.apply_async(
                args=[db_name, collection_name, limit, width, height, model_type, update_db],
                queue='cpu_tasks'  # Route to CPU instance
            )
            return f"✅ Batch processing task submitted to CPU instance (ID: {task.id}). Processing description-based prompts from MongoDB."
    else:
        # Direct batch processing in DEV mode
        try:
            mongo_helper = MongoDBHelper()
            # Focus on documents with either description or theme_prompt key
            query = {"$or": [
                {"description": {"$exists": True, "$ne": None, "$ne": ""}},
                {"theme_prompt": {"$exists": True, "$ne": None, "$ne": ""}}
            ]}
            prompt_documents = mongo_helper.find_many(db_name, collection_name, query=query, limit=limit)
            
            if not prompt_documents:
                return "No documents with 'description' or 'theme_prompt' key found to process in batch."

            results = []
            if _dev_pipeline is None:
                initialize_dev_processors()

            for doc in prompt_documents:
                doc_id = str(doc.get("_id"))
                
                # Process theme prompt first
                theme_prompt = doc.get("description") or doc.get("theme_prompt")
                if theme_prompt and isinstance(theme_prompt, str):
                    logger.info(f"Directly batch processing theme prompt: '{theme_prompt[:50]}'")
                    try:
                        enhanced_prompt = enhance_prompt_for_3d_generation(theme_prompt)
                        images = _dev_pipeline.process_text(enhanced_prompt)
                        
                        if images:
                            output_path = os.path.join(OUTPUT_IMAGES_DIR, f"batch_theme_{doc_id}.png")
                            images[0].save(output_path)
                            results.append(f"✓ {doc_id}_theme: Generated from theme prompt and saved to {output_path}")
                            
                            if update_db:
                                try:
                                    mongo_helper.update_one(db_name, collection_name, 
                                                          {"_id": doc["_id"]}, 
                                                          {"$set": {"theme_generated_image_path": output_path}})
                                    results.append(f"  └─ Updated database record for theme {doc_id}")
                                except Exception as e:
                                    results.append(f"  └─ Failed to update database for theme {doc_id}: {e}")
                        else:
                            results.append(f"✗ {doc_id}_theme: No images generated from theme prompt")
                    except Exception as e:
                        results.append(f"✗ {doc_id}_theme: Error generating image from theme prompt - {e}")

                # Process structure descriptions
                if "possible_structures" in doc:
                    for category_key, category_data in doc["possible_structures"].items():
                        if isinstance(category_data, dict):
                            for structure_id, structure_data in category_data.items():
                                if isinstance(structure_data, dict):
                                    structure_desc = structure_data.get("description")
                                    if not structure_desc and "attributes" in structure_data:
                                        structure_desc = structure_data["attributes"].get("description")
                                    
                                    if structure_desc and isinstance(structure_desc, str):
                                        logger.info(f"Directly batch processing structure description: '{structure_desc[:50]}'")
                                        try:
                                            enhanced_prompt = enhance_prompt_for_3d_generation(structure_desc)
                                            images = _dev_pipeline.process_text(enhanced_prompt)
                                            
                                            if images:
                                                output_path = os.path.join(OUTPUT_IMAGES_DIR, f"batch_structure_{doc_id}_{structure_id}.png")
                                                images[0].save(output_path)
                                                results.append(f"✓ {doc_id}_{structure_id}: Generated from structure description and saved to {output_path}")
                                                
                                                if update_db:
                                                    try:
                                                        # Update the specific structure with generated image path
                                                        update_path = f"possible_structures.{category_key}.{structure_id}.generated_image_path"
                                                        mongo_helper.update_one(db_name, collection_name, 
                                                                              {"_id": doc["_id"]}, 
                                                                              {"$set": {update_path: output_path}})
                                                        results.append(f"  └─ Updated database record for structure {doc_id}_{structure_id}")
                                                    except Exception as e:
                                                        results.append(f"  └─ Failed to update database for structure {doc_id}_{structure_id}: {e}")
                                            else:
                                                results.append(f"✗ {doc_id}_{structure_id}: No images generated from structure description")
                                        except Exception as e:
                                            results.append(f"✗ {doc_id}_{structure_id}: Error generating image from structure description - {e}")

                # If no prompts found at all for this document
                if not theme_prompt and not any(
                    isinstance(category_data, dict) and 
                    any(isinstance(structure_data, dict) and 
                        (structure_data.get("description") or 
                         (structure_data.get("attributes", {}).get("description") if isinstance(structure_data.get("attributes"), dict) else False))
                        for structure_data in category_data.values())
                    for category_data in doc.get("possible_structures", {}).values()
                ):
                    results.append(f"Skipping {doc_id}: No valid prompt text found in theme or structures.")
            
            return "Batch prompt processing completed!\n\n" + "\n".join(results)
            
        except Exception as e:
            logger.error(f"Error in batch description processing: {e}")
            return f"Error in batch description processing: {e}"

# --- S3 and Progress Tracking Helper Functions ---
def get_task_progress(task_id):
    """Get progress of a Celery task."""
    if not USE_CELERY:
        return {"status": "development", "progress": 100}
    
    try:
        from celery.result import AsyncResult
        task = AsyncResult(task_id)
        
        if task.state == 'PENDING':
            return {"status": "pending", "progress": 0, "message": "Task is pending..."}
        elif task.state == 'PROGRESS':
            return {
                "status": "progress", 
                "progress": task.info.get('progress', 0),
                "message": task.info.get('status', 'Processing...')
            }
        elif task.state == 'SUCCESS':
            return {"status": "success", "progress": 100, "result": task.result}
        elif task.state == 'FAILURE':
            return {"status": "error", "progress": 0, "message": str(task.info)}
        else:
            return {"status": task.state.lower(), "progress": 50, "message": f"Task state: {task.state}"}
    except Exception as e:
        logger.error(f"Error getting task progress: {e}")
        return {"status": "error", "progress": 0, "message": f"Error: {e}"}

def get_s3_3d_asset_url(s3_key):
    """Generate S3 URL for 3D asset."""
    if USE_S3_STORAGE and S3_BUCKET_NAME:
        return f"https://{S3_BUCKET_NAME}.s3.{S3_REGION}.amazonaws.com/{s3_key}"
    return None

def check_s3_3d_asset_exists(source_image_name, output_format="glb"):
    """Check if 3D asset exists in S3 for given source image."""
    if not USE_S3_STORAGE:
        return False, None
    
    try:
        s3_mgr = get_s3_manager()
        if not s3_mgr:
            return False, None
        
        # Generate expected S3 key based on source image name
        base_name = os.path.splitext(source_image_name)[0]
        s3_key = f"{S3_3D_ASSETS_PREFIX}generated/{base_name}.{output_format}"
        
        # Try to get object metadata to check existence
        try:
            s3_mgr.s3_client.head_object(Bucket=S3_BUCKET_NAME, Key=s3_key)
            s3_url = get_s3_3d_asset_url(s3_key)
            return True, s3_url
        except:
            return False, None
    except Exception as e:
        logger.error(f"Error checking S3 asset existence: {e}")
        return False, None
<<<<<<< HEAD
        return False, None
=======
>>>>>>> 511bbe7b

# Global variable to store active 3D generation tasks
_active_3d_tasks = {}

# --- FastAPI and Gradio app setup code ---
# Create the Gradio Interface
def build_app():
    custom_css = """
    .app.svelte-wpkpf6.svelte-wpkpf6:not(.fill_width) {
        max-width: 1480px;
    }
    """

    title_html = f"""
    <div style="font-size: 2em; font-weight: bold; text-align: center; margin-bottom: 5px">
    Integrated Asset Generation Pipeline ({'Celery Enabled' if USE_CELERY else 'Development Mode'})
    </div>
    <div align="center">
    Generate 2D images for terrain and biomes. {'Heavy tasks are offloaded to Celery workers.' if USE_CELERY else 'Tasks are processed directly on this server.'}
    </div>
    """

    with gr.Blocks(theme=gr.themes.Base(), title='2D Pipeline', css=custom_css) as demo:
        gr.HTML(title_html)

        with gr.Tabs(selected="tab_biome_inspector") as tabs:
            # Biome Inspector Tab
            with gr.TabItem("Biome Inspector", id="tab_biome_inspector"):
                gr.Markdown("# Biome Generation Pipeline Inspector")

                with gr.Row():
                    biome_db_name = gr.Textbox(
                        label="Database Name",
                        value=MONGO_DB_NAME,
                        placeholder="Enter database name"
                    )
                    biome_collection_name = gr.Textbox(
                        label="Collection Name",
                        value=MONGO_BIOME_COLLECTION,
                        placeholder="Enter collection name"
                    )

                with gr.Row():
                    biome_inspector_theme_input = gr.Textbox(
                        label="Enter Biome Theme",
                        placeholder="e.g., A lush forest with ancient ruins",
                        value="A densely packed, multi-layered cyberpunk city with towering skyscrapers, neon signs, and hidden alleyways."
                    )
                    biome_inspector_structure_types_input = gr.Textbox(
                        label="Enter Structure Types (comma-separated)",
                        value="MegaCorp Tower, Neon Arcade, Data Hub, Slum Dwelling, Skybridge, Rooftop Garden",
                        placeholder="e.g., House, Shop, Tower, Well"
                    )

                biome_inspector_generate_button = gr.Button("Generate Biome")
                biome_inspector_output_message = gr.Textbox(label="Generation Status", interactive=False, max_lines=3)

                gr.Markdown("---")

                gr.Markdown("## View Generated Biomes")


                initial_biome_names = []
                initial_selected_biome = None
                try:
                    initial_biome_names = get_biome_names(biome_db_name.value, biome_collection_name.value)
                    logger.info(f"Biome Inspector: initial_biome_names = {initial_biome_names}")
                    if initial_biome_names:
                        initial_selected_biome = initial_biome_names[-1] # Set the last biome as default
                except Exception as e:
                    logger.error(f"Error fetching initial biome names for inspector: {e}")

                # Calculate initial display values for the selected biome (if any)
                initial_biome_display_text = ""
                initial_grid_display_text = ""
                initial_image_urls_for_gallery_init = [] # This will hold only URLs (strings) for initial value
                initial_biome_3d_links_html = ""

                if initial_selected_biome:
                    try:
                        # Call the display function to get the initial content in the (url, caption) format
                        temp_json, temp_grid, temp_image_tuples, decimated_links, undecimated_links = display_selected_biome(
                            biome_db_name.value,
                            biome_collection_name.value,
                            initial_selected_biome
                        )
                        initial_biome_display_text = temp_json
                        initial_grid_display_text = temp_grid
                        # Extract only URLs for the initial value of gr.Gallery
                        initial_image_urls_for_gallery_init = [item[0] for item in temp_image_tuples]
                        # Build initial 3D asset links HTML
                        current_biome = fetch_biome(biome_db_name.value, biome_collection_name.value, initial_selected_biome)
                        decimated_map = {}
                        undecimated_map = {}
                        if current_biome and "possible_structures" in current_biome:
                            for struct_id, struct_data in current_biome["possible_structures"].get("buildings", {}).items():
                                struct_name = struct_data.get("type") or struct_id
                                # Collect all decimated asset urls (keys containing 'decimated_3d_asset')
                                for k, v in struct_data.items():
                                    if k.startswith("decimated_3d_asset") and isinstance(v, str) and v:
                                        decimated_map[f"{struct_name} [{k.replace('decimated_3d_asset','decimated')}]"] = v
                                # Undecimated asset (main 3d url)
                                asset_url = struct_data.get("asset_3d_url")
                                if asset_url:
                                    undecimated_map[struct_name] = asset_url
                        # fallback for any url not found
                        for url in decimated_links:
                            if url not in decimated_map.values():
                                decimated_map[url.split("/")[-1]] = url
                        for url in undecimated_links:
                            if url not in undecimated_map.values():
                                undecimated_map[url.split("/")[-1]] = url
                        initial_biome_3d_links_html = make_links_section("Decimated 3D Assets", decimated_map) + make_links_section("Undecimated 3D Assets", undecimated_map)
                    except Exception as e:
                        _biome_logger.error(f"Error fetching initial biome display details for inspector: {e}")


                biome_inspector_selector = gr.Dropdown(
                    choices=initial_biome_names,
                    label="Select Biome to View",
                    interactive=True,
                    value=initial_selected_biome
                )

                with gr.Row():
                    with gr.Column(scale=2):
                        biome_inspector_display = gr.Textbox(
                            label="Biome Details (JSON)",
                            value=initial_biome_display_text, # Use the pre-calculated initial value
                            interactive=False,
                            lines=15,
                            max_lines=30,
                            show_copy_button=True,
                        )
                        biome_grid_display = gr.Textbox(
                            label="Grid Data",
                            value=initial_grid_display_text, # Use the pre-calculated initial value
                            interactive=False,
                            lines=5,
                            max_lines=10,
                            show_copy_button=True,
                            elem_id="biome_grid_display_textbox"
                        )
                    with gr.Column(scale=1):
                        biome_image_display = gr.Gallery(
                            label="Generated Biome Images",
                            value=initial_image_urls_for_gallery_init,
                            interactive=False,
                            height=400,
                            columns=2,
                            rows=-1,
                            object_fit="contain",
                            preview=True,
                        )
                        biome_3d_links_html = gr.HTML(initial_biome_3d_links_html, label="3D Asset Links", elem_id="biome_3d_links_html")
                # --- Helper to format 3D asset links as HTML ---
                def make_links_section(title, links):
                    if not links:
                        return ""
                    html = f'<div style="margin-top:10px;margin-bottom:10px;"><b>{title}</b><ul style="margin:0 0 0 20px;padding:0;">'
                    for struct_caption, url in links.items():
                        label = struct_caption if struct_caption else url.split("/")[-1]
                        html += f'<li style="margin-bottom:6px;">'
                        html += f'<a href="{url}" target="_blank" style="color:#1976d2;text-decoration:underline;">{label}</a>'
                        html += '</li>'
                    html += '</ul></div>'
                    return html

                # --- Update function for biome selector ---
                def update_biome_inspector_outputs(db_name, collection_name, biome_name):
                    json_html, grid_text, gallery_items, decimated_links, undecimated_links = display_selected_biome(db_name, collection_name, biome_name)
                    # decimated_links and undecimated_links are now lists of URLs
                    # Build {struct_name: url} dicts for each, using correct keys for decimated and undecimated assets
                    current_biome = fetch_biome(db_name, collection_name, biome_name)
                    decimated_map = {}
                    undecimated_map = {}
                    if current_biome and "possible_structures" in current_biome:
                        for struct_id, struct_data in current_biome["possible_structures"].get("buildings", {}).items():
                            struct_name = struct_data.get("type") or struct_id
                            # Collect all decimated asset urls (keys containing 'decimated_3d_asset')
                            for k, v in struct_data.items():
                                if k.startswith("decimated_3d_asset") and isinstance(v, str) and v:
                                    decimated_map[f"{struct_name} [{k.replace('decimated_3d_asset','decimated')}]"] = v
                            # Undecimated asset (main 3d url)
                            asset_url = struct_data.get("asset_3d_url")
                            if asset_url:
                                undecimated_map[struct_name] = asset_url
                    # fallback for any url not found
                    for url in decimated_links:
                        if url not in decimated_map.values():
                            decimated_map[url.split("/")[-1]] = url
                    for url in undecimated_links:
                        if url not in undecimated_map.values():
                            undecimated_map[url.split("/")[-1]] = url
                    links_html = make_links_section("Decimated 3D Assets", decimated_map) + make_links_section("Raw 3D Assets", undecimated_map)
                    return json_html, grid_text, gallery_items, links_html

                biome_inspector_selector.change(
                    fn=update_biome_inspector_outputs,
                    inputs=[biome_db_name, biome_collection_name, biome_inspector_selector],
                    outputs=[biome_inspector_display, biome_grid_display, biome_image_display, biome_3d_links_html],
                    show_progress=True
                )

            # Text to Image Tab
            with gr.TabItem("Text to Image", id="tab_text_image"):
                gr.Markdown("# Text-to-Image Generation")
                gr.Markdown("Generate images from text descriptions. **All prompts are automatically optimized for 3D asset generation** with added keywords for better 3D model quality.")
                
                # 3D Optimization Info
                with gr.Accordion("🎯 3D Generation Optimization", open=False):
                    gr.Markdown("""
                    ### Automatic Prompt Enhancement for 3D Assets
                    
                    To ensure the best quality 3D models, all text prompts are automatically enhanced with:
                    
                    **Core 3D Enhancements:**
                    - `3d render, photorealistic, clean white background`
                    - `studio lighting, product photography style, sharp details`
                    
                    **Quality Improvements:**
                    - `high resolution, professional lighting, centered composition`
                    - `no shadows on background, isolated object`
                    
                    **Automatic Cleanup:**
                    - Removes conflicting background terms (landscape, indoor, outdoor, etc.)
                    - Optimizes prompt length for better processing
                    
                    This ensures your generated images will work optimally with the 3D model generation feature!
                    
                    ## 🚀 **SDXL Turbo: Local High-Quality Image Generation**
                    
                    **Complete Local 3D Generation Pipeline** - No API keys required!
                    
                    **SDXL Turbo Features**:
                    - **⚡ Ultra-fast generation**: 2-4 inference steps (vs 20-50 for other models)
                    - **🎯 High quality**: State-of-the-art image fidelity optimized for 3D
                    - **💾 Memory efficient**: Designed for 15-20GB VRAM with HunyuanDi-3D
                    - **🔧 3D-optimized**: Automatic prompt enhancement for better 3D assets
                    - **🏠 Local processing**: No API costs, private and secure
                    - **🔄 Seamless integration**: Works perfectly with HunyuanDi-3D
                    
                    **Perfect Local Workflow**: Text → SDXL Turbo → HunyuanDi-3D → 3D Model!
                    """)
                
                with gr.Row():
                    with gr.Column(scale=3):
                        text_input = gr.Textbox(
                            label="Text Prompt", 
                            placeholder="Enter a description of the image you want to generate (e.g., 'a red sports car', 'wooden chair', 'ceramic vase')...",
                            lines=3
                        )
                        gr.Markdown("**💡 Tip:** Describe objects clearly for best 3D generation results. Background and environment terms will be automatically optimized.")
                        with gr.Row():
                            text_width = gr.Slider(minimum=256, maximum=1024, value=DEFAULT_IMAGE_WIDTH, step=64, label="Width")
                            text_height = gr.Slider(minimum=256, maximum=1024, value=DEFAULT_IMAGE_HEIGHT, step=64, label="Height")
                        text_num_images = gr.Slider(minimum=1, maximum=4, value=DEFAULT_NUM_IMAGES, step=1, label="Number of Images")
                        text_model = gr.Dropdown(
                            ["sdxl-turbo"], 
                            value="sdxl-turbo", 
                            label="Model",
                            info="SDXL Turbo: High-quality local GPU image generation optimized for 3D"
                        )
                        text_submit = gr.Button("🚀 Generate Image from Text (3D-Optimized)", variant="primary")

                    with gr.Column(scale=2):
                        text_output = gr.Image(label=f"Generated Image (Check '{OUTPUT_IMAGES_DIR}')", interactive=False)
                        text_message = gr.Textbox(label="Status", interactive=False, lines=4)

            # Grid to Image Tab
            with gr.TabItem("Grid to Image", id="tab_grid_image"):
                with gr.Row():
                    with gr.Column(scale=3):
                        gr.Markdown("""
                        ## Grid Format
                        Use numbers to represent different terrain types:
                        - 0: Plain
                        - 1: Forest
                        - 2: Mountain
                        - 3: Water
                        - 4: Desert
                        - 5: Snow
                        - 6: Swamp
                        - 7: Hills
                        - 8: Urban
                        - 9: Ruins
                        """)
                        grid_input = gr.Textbox(label="Grid Data", placeholder="Enter your grid data...", lines=10)
                        sample_button = gr.Button("Load Sample Grid")
                        with gr.Row():
                            grid_width = gr.Slider(minimum=256, maximum=1024, value=DEFAULT_IMAGE_WIDTH, step=64, label="Width")
                            grid_height = gr.Slider(minimum=256, maximum=1024, value=DEFAULT_IMAGE_HEIGHT, step=64, label="Height")
                        grid_num_images = gr.Slider(minimum=1, maximum=4, value=DEFAULT_NUM_IMAGES, step=1, label="Number of Images")
                        grid_model = gr.Dropdown(
                            ["sdxl-turbo"], 
                            value="sdxl-turbo", 
                            label="Model",
                            info="SDXL Turbo: High-quality local GPU image generation optimized for 3D"
                        )
                        grid_submit = gr.Button("Generate Image from Grid")

                    with gr.Column(scale=2):
                        with gr.Row():
                            grid_output = gr.Image(label=f"Generated Terrain (Check '{OUTPUT_IMAGES_DIR}')", interactive=False)
                            grid_viz = gr.Image(label=f"Grid Visualization (Check '{OUTPUT_IMAGES_DIR}')", interactive=False)
                        grid_message = gr.Textbox(label="Status", interactive=False)

            # File Upload Tab
            with gr.TabItem("File Upload", id="tab_file"):
                with gr.Row():
                    with gr.Column(scale=3):
                        file_upload = gr.File(label="Upload a text file or grid file", type="filepath")
                        gr.Markdown("System will automatically detect if the file contains text or grid data")
                        with gr.Row():
                            file_width = gr.Slider(minimum=256, maximum=1024, value=DEFAULT_IMAGE_WIDTH, step=64, label="Width")
                            file_height = gr.Slider(minimum=256, maximum=1024, value=DEFAULT_IMAGE_HEIGHT, step=64, label="Height")
                        file_num_images = gr.Slider(minimum=1, maximum=4, value=DEFAULT_NUM_IMAGES, step=1, label="Number of Images")
                        with gr.Row():
                            file_text_model = gr.Dropdown(
                                ["sdxl-turbo"], 
                                value="sdxl-turbo", 
                                label="Text Model",
                                info="SDXL Turbo for text processing"
                            )
                            file_grid_model = gr.Dropdown(
                                ["sdxl-turbo"], 
                                value="sdxl-turbo", 
                                label="Grid Model",
                                info="SDXL Turbo for grid processing"
                            )
                        file_submit = gr.Button("Process File")

                    with gr.Column(scale=2):
                        with gr.Row():
                            file_output = gr.Image(label=f"Generated Image (Check '{OUTPUT_IMAGES_DIR}')", interactive=False)
                            file_grid_viz = gr.Image(label=f"Grid Visualization (if applicable, Check '{OUTPUT_IMAGES_DIR}')", interactive=False)
                        file_message = gr.Textbox(label="Status", interactive=False)
            
            # 3D Generation Tab
            with gr.TabItem("3D Generation", id="tab_3d_generation"):
                gr.Markdown("# 3D Model Generation")
                gr.Markdown(f"Generate 3D models from images. {'Tasks are processed on GPU workers via Celery.' if USE_CELERY else 'Tasks are processed directly (mock mode).'}")
                
                # S3 Integration Status
                if USE_S3_STORAGE:
                    gr.Markdown(f"""
                    ### 🌐 S3 Cloud Storage Integration Enabled
                    - **Bucket**: `{S3_BUCKET_NAME}` (Region: {S3_REGION})
                    - **Auto-upload**: Generated 3D models are automatically uploaded to S3
                    - **Duplicate check**: Existing models are detected to avoid re-processing
                    - **Download links**: S3 URLs provided for easy access
                    """)
                else:
                    gr.Markdown("### 📁 Local Storage Mode\nModels will be saved locally. Enable S3 integration for cloud storage.")
                    
                # MongoDB Images Section
                with gr.Accordion("MongoDB Images", open=True):
                    gr.Markdown("### Browse and use images from MongoDB database")
                    gr.Markdown("""
                    **Image Sources:**
                    - 🎨 **[THEME]** - Main biome/theme images from document root
                    - 🏗️ **[STRUCTURE]** - Individual structure images from `possible_structures`
                    - 🔄 **Auto-refresh** - Recently generated images will appear here after database updates
                    """)
                    
                    with gr.Row():
                        with gr.Column(scale=1):
                            mongo_img_db_name = gr.Textbox(
                                label="Database Name", 
                                value=MONGO_DB_NAME, 
                                placeholder="Enter database name"
                            )
                            mongo_img_collection = gr.Textbox(
                                label="Collection Name", 
                                value=MONGO_BIOME_COLLECTION, 
                                placeholder="Enter collection name"
                            )
                            fetch_images_btn = gr.Button("🔄 Fetch All Images from MongoDB", variant="secondary")
                            images_status = gr.Textbox(
                                label="Status", 
                                interactive=False,
                                lines=2,
                                placeholder="Click 'Fetch All Images' to load images from database..."
                            )
                        
                        with gr.Column(scale=2):
                            mongodb_images_gallery = gr.Gallery(
                                label="Available Images (Themes + Structures)",
                                show_label=True,
                                elem_id="mongodb_images",
                                columns=3,
                                rows=3,
                                height="300px",
                                interactive=True
                            )
                            # Hidden state to store image URLs
                            mongodb_image_urls = gr.State([])
                            selected_image_url = gr.Textbox(
                                label="Selected Image URL",
                                interactive=False,
                                visible=True,
                                placeholder="Click on an image above to select it"
                            )
                
                # 3D Generation from MongoDB Images
                with gr.Row():
                    with gr.Column(scale=3):
                        gr.Markdown("### 3D Generation Settings")
                        gr.Markdown("Configure settings for generating 3D models from selected MongoDB images.")
                        
                        with gr.Row():
                            threeded_with_texture = gr.Checkbox(
                                label="Generate with Texture", 
                                value=True
                            )
                            threeded_output_format = gr.Dropdown(
                                choices=["glb", "obj", "ply"], 
                                value="glb", 
                                label="Output Format"
                            )
<<<<<<< HEAD
                        
                        with gr.Row():
                            threeded_force_regenerate = gr.Checkbox(
                                label="Force regenerate (even if asset already exists)",
                                value=False,
                                info="Check this to force creating a new 3D asset even if one already exists in S3"
                            )
=======
>>>>>>> 511bbe7b
                        gr.Markdown("""
                        **Texture**: Include color/texture information in the 3D model  
                        **Format**: GLB (complete with textures), OBJ (geometry only), PLY (point cloud)
                        """, elem_classes=["small-text"])
                        
                        threeded_model_type = gr.Dropdown(
                            choices=["hunyuan3d"], 
                            value="hunyuan3d", 
                            label="3D Model Type"
                        )
                        
                        threeded_generate_btn = gr.Button(
                            "🚀 Generate 3D Model from Selected Image", 
                            variant="primary",
                            interactive=False
                        )
                    
                    with gr.Column(scale=2):
                        threeded_image_output = gr.File(
                            label="Generated 3D Model (Download Link)", 
                            interactive=False
                        )
                        threeded_progress = gr.Textbox(
                            label="Generation Progress",
                            interactive=False,
                            lines=2,
                            placeholder="Progress will appear here during generation..."
                        )
                        threeded_image_message = gr.Textbox(
                            label="Status", 
                            interactive=False,
                            lines=4
                        )
                        gr.Markdown(                        """
                        **How to use:**
                        1. Click "🔄 Fetch All Images" to load images from MongoDB
                        2. Browse theme images (🎨 [THEME]) and structure images (🏗️ [STRUCTURE])
                        3. Click on any image to select it for 3D generation
                        4. Configure 3D generation settings and click "Generate 3D Model"
                        
                        **Image Types:**
                        - **Theme Images**: Main biome/environment images from image generation tasks
                        - **Structure Images**: Individual building/object images from nested structures
                        
                        **S3 Integration:** Models are automatically uploaded to S3 cloud storage for easy access.  
                        **Download:** Use the download link provided after generation to get your 3D model.  
                        **Viewing:** Use software like Blender, MeshLab, or online 3D viewers to open the model.
                        **Database Updates**: Generated 3D asset URLs are automatically saved back to MongoDB.
                        """)
                
                # GPU Instance Management Section
                with gr.Accordion("GPU Instance Management", open=False):
                    gr.Markdown("### AWS GPU Instance Control")
                    gr.Markdown("Manage the GPU instance used for 3D generation tasks.")
                    
                    with gr.Row():
                        gpu_action = gr.Dropdown(
                            choices=["start", "stop", "status"], 
                            value="status", 
                            label="Action"
                        )
                        gpu_submit = gr.Button("Execute GPU Action")
                    
                    gpu_status = gr.Textbox(
                        label="GPU Instance Status", 
                        interactive=False,
                        lines=2
                    )
                    
                    gr.Markdown("""
                    **Note:** GPU instance management is only available in production mode with proper AWS credentials.  
                    - **Start:** Boot up the GPU instance for 3D processing  
                    - **Stop:** Shut down the GPU instance to save costs  
                    - **Status:** Check current instance state and cost estimates  
                    """)

            # MongoDB Prompts Tab
            with gr.TabItem("MongoDB", id="tab_mongodb"):
                with gr.Tabs() as mongo_tabs:
                    with gr.TabItem("Text Prompts", id="tab_mongo_text"):
                        gr.Markdown("### Generate Images from MongoDB Prompts with SDXL Turbo")
                        gr.Markdown("🚀 **SDXL Turbo Integration**: Ultra-fast, high-quality local image generation optimized for 3D assets!")
                        gr.Markdown("🎯 **All prompts are automatically enhanced for 3D asset generation** - perfect for creating images that will work well with the 3D Generation tab!")
                        
                        with gr.Row():
                            with gr.Column(scale=2):
                                mongo_db_name = gr.Textbox(label="Database Name", value=MONGO_DB_NAME, placeholder="Enter database name")
                                mongo_collection = gr.Textbox(label="Collection Name", value=MONGO_BIOME_COLLECTION, placeholder="Enter collection name")
                                mongo_fetch_btn = gr.Button("Fetch Prompts")
                                gr.Markdown("**🎯 SDXL Turbo Features:**")
                                gr.Markdown("• ⚡ **Ultra-fast**: 2-4 inference steps vs 20-50 for other models")
                                gr.Markdown("• 🏠 **Local processing**: No API costs, completely private")
                                gr.Markdown("• 🎨 **3D-optimized**: Clean backgrounds, perfect lighting for 3D generation")
                                with gr.Row():
                                    mongo_width = gr.Slider(minimum=256, maximum=1024, value=DEFAULT_IMAGE_WIDTH, step=64, label="Width")
                                    mongo_height = gr.Slider(minimum=256, maximum=1024, value=DEFAULT_IMAGE_HEIGHT, step=64, label="Height")
                                mongo_num_images = gr.Slider(minimum=1, maximum=4, value=DEFAULT_NUM_IMAGES, step=1, label="Number of Images")
                                # Remove model dropdown - SDXL Turbo is now the default
                                gr.Markdown("**Model**: SDXL Turbo (Local GPU-accelerated generation)")
                            mongo_process_btn = gr.Button("🚀 Generate with SDXL Turbo", interactive=False, variant="primary")

                        with gr.Column(scale=2):
                            mongo_prompts = gr.Dropdown(label="Select a Prompt", choices=[], interactive=False, allow_custom_value=True)
                            mongo_status = gr.Textbox(label="Status", interactive=False)
                            mongo_output = gr.Image(label=f"Generated Image (SDXL Turbo Output)", interactive=False)
                            mongo_message = gr.Textbox(label="Generation Status", interactive=False)

                    with gr.Accordion("Batch Processing with SDXL Turbo", open=False):
                        gr.Markdown("**Batch process multiple prompts using SDXL Turbo for ultra-fast generation**")
                        with gr.Row():
                            batch_limit = gr.Slider(minimum=1, maximum=50, value=10, step=1, label="Number of Prompts to Process")
                            update_db = gr.Checkbox(label="Update MongoDB after processing", value=True)
                        batch_process_btn = gr.Button("🚀 Batch Process with SDXL Turbo")
                        batch_results = gr.Textbox(label="Batch Processing Results", interactive=False, lines=10)

                with gr.TabItem("Grid Data", id="tab_mongo_grid"):
                    with gr.Row():
                        with gr.Column(scale=2):
                            grid_db_name = gr.Textbox(label="Database Name", value=MONGO_DB_NAME, placeholder="Enter database name")
                            grid_collection = gr.Textbox(label="Collection Name", value=MONGO_BIOME_COLLECTION, placeholder="Enter collection name")
                            grid_fetch_btn = gr.Button("Fetch Grids")
                            with gr.Row():
                                grid_width = gr.Slider(minimum=256, maximum=1024, value=DEFAULT_IMAGE_WIDTH, step=64, label="Width")
                                grid_height = gr.Slider(minimum=256, maximum=1024, value=DEFAULT_IMAGE_HEIGHT, step=64, label="Height")
                            grid_num_images = gr.Slider(minimum=1, maximum=4, value=1, step=1, label="Number of Images")
                            # Remove model dropdown for grids too - using SDXL Turbo
                            gr.Markdown("**Model**: SDXL Turbo (Optimized for grid-based generation)")
                            grid_process_btn = gr.Button("🚀 Generate with SDXL Turbo", interactive=False)

                        with gr.Column(scale=2):
                            grid_items = gr.Dropdown(label="Select a Grid", choices=[], interactive=False, allow_custom_value=True)
                            grid_status = gr.Textbox(label="Status", interactive=False)
                            grid_output = gr.Image(label=f"Generated Image (SDXL Turbo Output)", interactive=False)
                            grid_visualization = gr.Image(label=f"Grid Visualization", interactive=False)
                            grid_message = gr.Textbox(label="Generation Status", interactive=False)

        # --- Event Handlers ---

        # Biome Inspector Tab Event Handlers
        biome_inspector_generate_button.click(
            fn=handler,
            inputs=[biome_inspector_theme_input, biome_inspector_structure_types_input, biome_db_name, biome_collection_name],
            outputs=[biome_inspector_output_message, biome_inspector_selector]
        )

        biome_inspector_selector.change(
            fn=display_selected_biome,
            inputs=[biome_db_name, biome_collection_name, biome_inspector_selector],
            outputs=[biome_inspector_display, biome_grid_display, biome_image_display]
        )


        # Text to Image Tab
        text_submit.click(
            submit_text_prompt_task,
            inputs=[text_input, text_width, text_height, text_num_images, text_model],
            outputs=[text_output, text_message]
        )

        # Grid to Image Tab
        grid_submit.click(
            submit_grid_input_task,
            inputs=[grid_input, grid_width, grid_height, grid_num_images, grid_model],
            outputs=[grid_output, grid_viz, grid_message]
        )

        # File Upload Tab
        file_submit.click(
            submit_file_upload_task,
            inputs=[file_upload, file_width, file_height, file_num_images, file_text_model, file_grid_model],
            outputs=[file_output, file_grid_viz, file_message]
        )
        
        # 3D Generation Tab Event Handlers
        
        # MongoDB Images functionality
        def fetch_and_update_gallery(db_name, collection_name):
            """Fetch images and update both gallery and URL state"""
            image_items, status = fetch_images_from_mongodb(db_name, collection_name)
            
            # Extract just the URLs for state storage
            urls = [item[0] for item in image_items] if image_items else []
            
            return image_items, status, urls
        
        fetch_images_btn.click(
            fetch_and_update_gallery,
            inputs=[mongo_img_db_name, mongo_img_collection],
            outputs=[mongodb_images_gallery, images_status, mongodb_image_urls]
        )
        
        # Handle image selection from gallery using index
        def on_image_select(evt: gr.SelectData, urls_list):
            """Handle image selection from the MongoDB gallery using index"""
            if evt.index is not None and urls_list and evt.index < len(urls_list):
                selected_url = urls_list[evt.index]
                logger.info(f"Selected image at index {evt.index}: {selected_url}")
                return (
                    gr.update(value=selected_url, visible=True), 
                    gr.update(interactive=True)
                )
            else:
                logger.warning(f"Invalid selection: index={evt.index}, urls_count={len(urls_list) if urls_list else 0}")
                return (
                    gr.update(value="", visible=True), 
                    gr.update(interactive=False)
                )
        
        mongodb_images_gallery.select(
            on_image_select,
            inputs=[mongodb_image_urls],
            outputs=[selected_image_url, threeded_generate_btn]
        )
        
        # Generate 3D model from selected MongoDB image with progress tracking
<<<<<<< HEAD
        def generate_3d_from_mongodb_image_with_progress(image_url, with_texture, output_format, model_type, force_regenerate=False, progress=gr.Progress()):
=======
        def generate_3d_from_mongodb_image_with_progress(image_url, with_texture, output_format, model_type, progress=gr.Progress()):
>>>>>>> 511bbe7b
            """Send MongoDB image URL directly to 3D generation with user-configured settings and progress tracking"""
            if not image_url:
                return None, "❌ No image selected. Please select an image from the MongoDB gallery above.", ""
            
            # Validate URL format
            if not isinstance(image_url, str) or not image_url.startswith(('http://', 'https://')):
                logger.error(f"Invalid image URL format: {image_url}")
                return None, f"❌ Invalid URL format: {image_url}", ""
            
            logger.info(f"Submitting MongoDB image URL to 3D generation: {image_url}")
            logger.info(f"Settings: texture={with_texture}, format={output_format}, model={model_type}")
            
            # Find MongoDB metadata for this image URL
            global _image_metadata_cache
            mongodb_metadata = None
            for metadata in _image_metadata_cache:
                if metadata["url"] == image_url:
                    mongodb_metadata = metadata
                    break
            
            if mongodb_metadata:
                logger.info(f"📊 Found MongoDB metadata for image: {mongodb_metadata}")
                logger.info(f"   Doc ID: {mongodb_metadata.get('doc_id')}")
                logger.info(f"   Collection: {mongodb_metadata.get('collection')}")
                logger.info(f"   Type: {mongodb_metadata.get('type')}")
                logger.info(f"   Category Key: {mongodb_metadata.get('category_key')}")
                logger.info(f"   Item Key: {mongodb_metadata.get('item_key')}")
            else:
                logger.warning(f"⚠️ No MongoDB metadata found for image URL: {image_url}")
                # Create basic metadata as fallback
                mongodb_metadata = {
                    "doc_id": None,
                    "collection": "biomes",
                    "type": "unknown",
                    "category_key": None,
                    "item_key": None
                }
            
            # Extract image name from URL for S3 asset checking
            try:
                from urllib.parse import urlparse
                parsed_url = urlparse(image_url)
                image_filename = os.path.basename(parsed_url.path)
                
                # Check if 3D asset already exists in S3
<<<<<<< HEAD
                if USE_S3_STORAGE and not force_regenerate:
                    progress(0.05, desc="Checking existing 3D assets...")
                    asset_exists, existing_s3_url = check_s3_3d_asset_exists(image_filename, output_format)
                    if asset_exists:
                        return existing_s3_url, f"✅ 3D model already exists in S3!\nModel URL: {existing_s3_url}\nDownload the model from the link above.\n\nTo generate a new asset, check 'Force regenerate' and try again.", "✅ Asset found in S3 storage"
                elif force_regenerate:
                    progress(0.05, desc="Force regenerating 3D asset...")
=======
                if USE_S3_STORAGE:
                    progress(0.05, desc="Checking existing 3D assets...")
                    asset_exists, existing_s3_url = check_s3_3d_asset_exists(image_filename, output_format)
                    if asset_exists:
                        return existing_s3_url, f"✅ 3D model already exists in S3!\nModel URL: {existing_s3_url}\nDownload the model from the link above.", "✅ Asset found in S3 storage"
>>>>>>> 511bbe7b
                
            except Exception as e:
                logger.warning(f"Could not check for existing S3 assets: {e}")
            
            try:
                if USE_CELERY:
                    progress(0.1, desc="Testing Redis connectivity...")
                    # Test Redis connectivity before submitting task
                    redis_test = REDIS_CONFIG.test_connection('write')
                    if not redis_test.get('write', {}).get('success'):
                        error_msg = redis_test.get('write', {}).get('error', 'Unknown Redis error')
                        logger.error(f"Redis write connection failed: {error_msg}")
                        
                        if "read only replica" in error_msg.lower():
                            return None, "❌ Redis Error: Connected to read-only replica. Please configure a writable Redis master or check Redis configuration.", "❌ Redis Error"
                        else:
                            return None, f"❌ Redis Connection Error: {error_msg}", "❌ Connection Error"
                    
                    progress(0.15, desc="Ensuring GPU instance is running...")
                    # Ensure GPU spot instance is running before submitting task
                    celery_manage_gpu_instance.delay("ensure_running")
                    
                    progress(0.2, desc="Submitting 3D generation task...")
                    # Submit the 3D generation task with the image URL, user settings, and MongoDB metadata
                    task = celery_generate_3d_model_from_image.apply_async(
                        args=[image_url, with_texture, output_format],
                        kwargs={
                            'doc_id': mongodb_metadata.get("doc_id"),
                            'update_collection': mongodb_metadata.get("collection"),
                            'category_key': mongodb_metadata.get("category_key"),
                            'item_key': mongodb_metadata.get("item_key")
                        },
                        queue='gpu_tasks',  # Route to GPU spot instance
                        retry=True,
                        retry_policy={
                            'max_retries': 3,
                            'interval_start': 30,  # Wait for spot instance startup
                            'interval_step': 60,
                            'interval_max': 300,
                        }
                    )
                    
                    # Store task ID for progress tracking
                    task_id = task.id
                    _active_3d_tasks[task_id] = {
                        'image_url': image_url,
                        'settings': {'texture': with_texture, 'format': output_format},
                        'start_time': time.time()
                    }
                    
                    # Monitor task progress
                    progress(0.25, desc="Monitoring task progress...")
                    max_wait_time = 300  # 5 minutes max wait
                    start_time = time.time()
                    last_progress = 0.25
                    
                    while time.time() - start_time < max_wait_time:
                        task_progress = get_task_progress(task_id)
                        current_progress = last_progress + (task_progress.get('progress', 0) / 100) * 0.7  # Scale to 0.25-0.95 range
                        
                        if task_progress['status'] == 'success':
                            progress(0.95, desc="3D generation completed! Processing result...")
                            result = task_progress.get('result', {})
                            
                            # Check if result contains S3 URL
                            if isinstance(result, dict):
                                s3_model_url = result.get('s3_model_url') or result.get('model_s3_url')
                                local_path = result.get('local_path') or result.get('model_local_path')
                                
                                if s3_model_url:
                                    progress(1.0, desc="✅ 3D model ready for download!")
                                    success_msg = f"✅ 3D generation completed successfully!\nS3 URL: {s3_model_url}\nSettings: Texture={with_texture}, Format={output_format}\nProcessed on: {REDIS_CONFIG.gpu_ip}"
                                    return s3_model_url, success_msg, "✅ Generation completed successfully!"
                                elif local_path:
                                    success_msg = f"✅ 3D generation completed successfully!\nLocal Path: {local_path}\nSettings: Texture={with_texture}, Format={output_format}\nProcessed on: {REDIS_CONFIG.gpu_ip}"
                                    return local_path, success_msg, "✅ Generation completed successfully!"
                            
                            # Fallback message if URLs not found in result
                            success_msg = f"✅ 3D generation task completed (ID: {task_id})\nResult: {result}\nSettings: Texture={with_texture}, Format={output_format}\nProcessed on: {REDIS_CONFIG.gpu_ip}"
                            return None, success_msg, "✅ Task completed"
                            
                        elif task_progress['status'] == 'error':
                            error_msg = f"❌ 3D generation failed: {task_progress.get('message', 'Unknown error')}"
                            return None, error_msg, "❌ Generation failed"
                        
                        elif task_progress['status'] == 'progress':
                            progress(current_progress, desc=task_progress.get('message', 'Processing...'))
                            last_progress = current_progress
                        
                        time.sleep(2)  # Check every 2 seconds
                    
                    # Timeout case
                    timeout_msg = f"⏰ 3D generation task submitted but timed out waiting for result (ID: {task_id})\nTask may still be processing. Check the GPU worker logs.\nSettings: Texture={with_texture}, Format={output_format}"
                    return None, timeout_msg, "⏰ Task timeout"
                    
                else:
                    # Direct processing in DEV mode (mock)
                    progress(0.3, desc="Mock processing (DEV mode)...")
                    logger.info(f"Mock 3D generation from MongoDB URL: {image_url}")
                    time.sleep(2)  # Simulate processing time
                    progress(0.8, desc="Finalizing mock result...")
                    result_msg = mock_generate_3d_from_image(image_url, with_texture, output_format)
                    progress(1.0, desc="✅ Mock processing complete!")
                    return None, f"✅ (DEV Mode Mock) {result_msg}\nSettings: Texture={with_texture}, Format={output_format}", "✅ Mock generation completed"
                    
            except Exception as e:
                error_msg = str(e)
                logger.error(f"Error submitting 3D generation task with MongoDB URL: {e}", exc_info=True)
                return None, f"❌ Error submitting task: {error_msg}", "❌ Submission error"
        
        threeded_generate_btn.click(
            generate_3d_from_mongodb_image_with_progress,
<<<<<<< HEAD
            inputs=[selected_image_url, threeded_with_texture, threeded_output_format, threeded_model_type, threeded_force_regenerate],
=======
            inputs=[selected_image_url, threeded_with_texture, threeded_output_format, threeded_model_type],
>>>>>>> 511bbe7b
            outputs=[threeded_image_output, threeded_image_message, threeded_progress]
        )
        
        gpu_submit.click(
            manage_gpu_instance_task,
            inputs=[gpu_action],
            outputs=[gpu_status]
        )
        
        sample_button.click(
            lambda: create_sample_grid(),
            inputs=[],
            outputs=[grid_input]
        )

        # MongoDB Prompt tab event handlers
        mongo_fetch_btn.click(
            get_prompts_for_dropdown, 
            inputs=[mongo_db_name, mongo_collection], 
            outputs=[mongo_prompts, mongo_status]
        ).then(
            lambda: (gr.update(interactive=True), gr.update(interactive=True)),
            outputs=[mongo_prompts, mongo_process_btn]
        )

        mongo_process_btn.click(
            lambda prompts, db_name, collection, width, height, num_images: 
                submit_mongodb_prompt_task_from_dropdown(prompts, db_name, collection, width, height, num_images, "sdxl-turbo"), 
            inputs=[
                mongo_prompts, mongo_db_name, mongo_collection,
                mongo_width, mongo_height, mongo_num_images
            ],
            outputs=[mongo_output, mongo_message]
        )

        batch_process_btn.click(
            lambda db_name, collection, limit, width, height, update_db:
                submit_batch_process_mongodb_prompts_task_ui(db_name, collection, limit, width, height, "sdxl-turbo", update_db),
            inputs=[
                mongo_db_name, mongo_collection, batch_limit,
                mongo_width, mongo_height, update_db
            ],
            outputs=[batch_results]
        )

        # MongoDB Grid tab event handlers
        grid_fetch_btn.click(
            get_grids_for_dropdown, 
            inputs=[grid_db_name, grid_collection], 
            outputs=[grid_items, grid_status]
        ).then(
            lambda: (gr.update(interactive=True), gr.update(interactive=True)),
            outputs=[grid_items, grid_process_btn]
        )

        grid_process_btn.click(
            lambda grid_items, db_name, collection, width, height, num_images:
                submit_mongodb_grid_task_from_dropdown(grid_items, db_name, collection, width, height, num_images, "sdxl-turbo"), 
            inputs=[
                grid_items, grid_db_name, grid_collection,
                grid_width, grid_height, grid_num_images
            ],
            outputs=[grid_output, grid_visualization, grid_message]
        )

    return demo

# --- 3D Prompt Enhancement Function ---
def enhance_prompt_for_3d_generation(prompt):
    """Enhance text prompts for better 3D asset generation"""
    if not prompt or not isinstance(prompt, str):
        return prompt
    
    # Remove problematic background terms that conflict with 3D generation
    background_terms_to_remove = [
        "landscape", "indoor", "outdoor", "scenery", "environment", 
        "background", "setting", "room", "field", "forest", "desert",
        "in a", "on a", "against", "surrounded by"
    ]
    
    enhanced = prompt.strip()
    
    # Remove background terms (case insensitive)
    for term in background_terms_to_remove:
        enhanced = re.sub(rf'\b{term}\b', '', enhanced, flags=re.IGNORECASE)
    
    # Clean up extra spaces
    enhanced = re.sub(r'\s+', ' ', enhanced).strip()
    
    # Add 3D-specific enhancements
    enhancements = [
        "3d render",
        "photorealistic", 
        "clean white background",
        "studio lighting",
        "product photography style",
        "sharp details",
        "high resolution",
        "professional lighting",
        "centered composition",
        "no shadows on background",
<<<<<<< HEAD
        "isolated object", 
        "from outside",
        "full view"
=======
        "isolated object"
>>>>>>> 511bbe7b
    ]
    
    # Combine original prompt with enhancements
    enhanced_prompt = f"{enhanced}, {', '.join(enhancements)}"
    
    # Limit length to avoid too long prompts
    if len(enhanced_prompt) > 300:
        enhanced_prompt = enhanced_prompt[:297] + "..."
    
    return enhanced_prompt

# --- 3D Generation Functions ---

def fetch_images_from_mongodb(db_name: str, collection_name: str) -> tuple[list, str]:
    """
    Fetch all documents that have image URLs from MongoDB and return them for display.
    Includes both top-level 'image_path' and nested structure images from 'possible_structures'.
    Returns (list_of_image_tuples, status_message).
    """
    try:
        mongo_helper = MongoDBHelper()
        
        # Query for documents that have either 'image_path' or 'possible_structures' with images
        query = {"$or": [
            {"image_path": {"$exists": True, "$ne": None, "$ne": ""}},
            {"possible_structures": {"$exists": True}}
        ]}
        documents = mongo_helper.find_many(db_name, collection_name, query, limit=50)
        
        image_items = []
        image_metadata = []  # Store metadata for MongoDB updates
        theme_count = 0
        structure_count = 0
        
        for doc in documents:
            doc_id = str(doc.get("_id", "Unknown"))
            doc_name = doc.get("name", doc.get("theme", doc.get("description", "Unnamed")))
            
            # 1. Add top-level theme/biome image
            image_path = doc.get("image_path")
            if image_path and isinstance(image_path, str) and image_path.startswith("http"):
                caption = f"[THEME] {doc_name[:40]}... | ID: {doc_id[:8]}..."
                image_items.append((image_path, caption))
                # Store metadata for theme image
                image_metadata.append({
                    "url": image_path,
                    "doc_id": doc_id,
                    "collection": collection_name,
                    "type": "theme",
                    "category_key": None,
                    "item_key": None
                })
                theme_count += 1
                logger.debug(f"Added theme image: URL={image_path}, Caption={caption}")
            
            # 2. Add structure images from possible_structures
            possible_structures = doc.get("possible_structures", {})
            if isinstance(possible_structures, dict):
                for category_key, category_data in possible_structures.items():
                    if isinstance(category_data, dict):
                        for structure_id, structure_data in category_data.items():
                            if isinstance(structure_data, dict):
                                # Check for direct image_path in structure
                                struct_image_path = structure_data.get("image_path") or structure_data.get("imageUrl")
                                
                                # Also check in attributes if no direct image found
                                if not struct_image_path and "attributes" in structure_data:
                                    attributes = structure_data["attributes"]
                                    if isinstance(attributes, dict):
                                        struct_image_path = attributes.get("image_path") or attributes.get("imageUrl")
                                
                                if struct_image_path and isinstance(struct_image_path, str) and struct_image_path.startswith("http"):
                                    structure_name = structure_data.get("name", structure_id)
                                    structure_type = structure_data.get("type", category_key)
                                    caption = f"[{structure_type.upper()}] {structure_name[:30]}... | Doc: {doc_id[:8]}..."
                                    image_items.append((struct_image_path, caption))
                                    # Store metadata for structure image
                                    image_metadata.append({
                                        "url": struct_image_path,
                                        "doc_id": doc_id,
                                        "collection": collection_name,
                                        "type": "structure",
                                        "category_key": category_key,
                                        "item_key": structure_id
                                    })
                                    structure_count += 1
                                    logger.debug(f"Added structure image: URL={struct_image_path}, Caption={caption}")
                                    logger.debug(f"Structure metadata: doc_id={doc_id}, category={category_key}, item={structure_id}")
        
        # Store metadata globally for use in 3D generation
        global _image_metadata_cache
        _image_metadata_cache = image_metadata
        
        total_images = len(image_items)
        status_msg = f"✅ Found {total_images} images ({theme_count} themes, {structure_count} structures) from {len(documents)} documents in {db_name}.{collection_name}"
        logger.info(status_msg)
        logger.debug(f"Image items structure: {image_items[:2] if image_items else 'No items'}")  # Log first 2 items for debugging
        return image_items, status_msg
        
    except Exception as e:
        error_msg = f"❌ Error fetching images from MongoDB: {str(e)}"
        logger.error(error_msg, exc_info=True)
        return [], error_msg

# --- Main Application Startup ---

def main():
    """Main function to start the Gradio application with proper configuration."""
    import argparse
    import sys
    
    parser = argparse.ArgumentParser(description="Text-to-3D Pipeline - Integrated 2D and 3D Generation")
    parser.add_argument("--port", type=int, default=7860, help="Port to run the Gradio server on")
    parser.add_argument("--host", type=str, default="0.0.0.0", help="Host to bind the server to")
    parser.add_argument("--share", action="store_true", help="Create a public shareable link")
    parser.add_argument("--debug", action="store_true", help="Enable debug mode")
    parser.add_argument("--disable-3d", action="store_true", help="Disable 3D generation features")
    parser.add_argument("--dev-mode", action="store_true", help="Force development mode (disable Celery)")
    
    args = parser.parse_args()
    
    # Set logging level
    if args.debug:
        logging.getLogger().setLevel(logging.DEBUG)
        logger.info("Debug mode enabled")
    
    # Override USE_CELERY if dev mode is requested
    if args.dev_mode:
        global USE_CELERY
        USE_CELERY = False
        logger.info("Development mode forced - Celery disabled")
    
    # Test connections and services
    logger.info("=" * 60)
    logger.info("🚀 Starting Text-to-3D Pipeline Application")
    logger.info("=" * 60)
    
    # Test Redis connectivity if Celery is enabled
    if USE_CELERY:
        logger.info("Testing Redis connectivity...")
        try:
            redis_test = test_redis_connectivity()
            if redis_test and redis_test.get('write', {}).get('success'):
                logger.info("✅ Redis connection successful")
            else:
                logger.warning("⚠️ Redis connection issues - some features may not work")
        except Exception as e:
            logger.error(f"❌ Redis connection failed: {e}")
            logger.warning("⚠️ Continuing without Celery - using direct processing mode")
    
<<<<<<< HEAD
    # Test MongoDB connectivity
    logger.info("Testing MongoDB connectivity...")
    try:
        from db_helper import MongoDBHelper
        mongo_helper = MongoDBHelper()
        # Simple connection test
        test_db = mongo_helper.client[MONGO_DB_NAME]
        result = test_db.command("ping")
        if result.get("ok") == 1:
            logger.info("✅ MongoDB connection successful")
        else:
            logger.warning("⚠️ MongoDB connection issues")
    except Exception as e:
        logger.warning(f"⚠️ MongoDB connection failed: {e}")
        logger.info("📝 MongoDB features will use mock data")
    
    # Check GPU availability
    logger.info("Checking GPU availability...")
    try:
        import torch
        if torch.cuda.is_available():
            gpu_count = torch.cuda.device_count()
            gpu_name = torch.cuda.get_device_name(0) if gpu_count > 0 else "Unknown"
            logger.info(f"✅ GPU available: {gpu_name} ({gpu_count} device{'s' if gpu_count != 1 else ''})")
        else:
=======
    # Test MongoDB connectivity with detailed diagnostics
    logger.info("Testing MongoDB connectivity...")
    try:
        from db_helper import MongoDBHelper
        import os
        # Print out the MongoDB URI and DB name for diagnostics
        mongo_uri = os.environ.get("MONGO_URI", None)
        logger.info(f"MongoDB URI (from env): {mongo_uri}")
        logger.info(f"MONGO_DB_NAME: {globals().get('MONGO_DB_NAME', None)}")
        logger.info(f"MONGO_BIOME_COLLECTION: {globals().get('MONGO_BIOME_COLLECTION', None)}")

        mongo_helper = MongoDBHelper()
        # Print the actual client address if possible
        try:
            logger.info(f"MongoDB client address: {getattr(mongo_helper.client, 'address', 'N/A')}")
        except Exception:
            pass
        # Simple connection test
        test_db = mongo_helper.client[MONGO_DB_NAME]
        result = test_db.command("ping")
        if result.get("ok") == 1:
            logger.info("✅ MongoDB connection successful")
        else:
            logger.warning("⚠️ MongoDB connection issues (ping did not return ok=1)")
    except Exception as e:
        logger.error(f"❌ MongoDB connection failed: {e}", exc_info=True)
        logger.info("📝 MongoDB features will use mock data")
    
    # Check GPU availability
    logger.info("Checking GPU availability...")
    try:
        import torch
        if torch.cuda.is_available():
            gpu_count = torch.cuda.device_count()
            gpu_name = torch.cuda.get_device_name(0) if gpu_count > 0 else "Unknown"
            logger.info(f"✅ GPU available: {gpu_name} ({gpu_count} device{'s' if gpu_count != 1 else ''})")
        else:
>>>>>>> 511bbe7b
            logger.info("📱 No CUDA GPU available - using CPU mode")
    except ImportError:
        logger.info("📱 PyTorch not available - 3D features may be limited")
    
    # Initialize dev processors if not using Celery
    if not USE_CELERY:
        logger.info("Initializing development processors...")
        try:
            initialize_dev_processors()
            logger.info("✅ Development processors initialized")
        except Exception as e:
            logger.warning(f"⚠️ Failed to initialize dev processors: {e}")
    
    # Build and launch the application
    logger.info("Building Gradio interface...")
    try:
        demo = build_app()
        logger.info("✅ Gradio interface built successfully")
        
        # Create app info message
        mode = "Production (Celery Enabled)" if USE_CELERY else "Development (Direct Processing)"
        info_msg = f"""
🌟 Text-to-3D Pipeline Ready!
📍 Mode: {mode}
🌐 URL: http://{args.host}:{args.port}
🎯 Features: Text→Image→3D, MongoDB Integration, S3 Storage
⚡ SDXL Turbo: Ultra-fast local image generation
🏗️ HunyuanDi-3D: High-quality 3D model generation
        """
        logger.info(info_msg)
        
        # Launch the application
        demo.launch(
            server_name=args.host,
            server_port=args.port,
            share=args.share,
            debug=args.debug,
            show_error=True,
            quiet=False
        )
        
    except Exception as e:
        logger.error(f"❌ Failed to start application: {e}", exc_info=True)
        return 1
    
    return 0

# --- Fallback Application for Error Cases ---

def create_fallback_app():
    """Create a minimal fallback app when main app fails to load."""
    try:
        import gradio as gr
        import sys
        
        # Create a simple placeholder image
        def create_placeholder_image():
            try:
                from PIL import Image, ImageDraw, ImageFont
                
                img = Image.new('RGB', (512, 256), color='lightblue')
                draw = ImageDraw.Draw(img)
                
                # Try to load a font, fall back to default if not available
                try:
                    font = ImageFont.truetype("arial.ttf", 24)
                except Exception:
                    font = ImageFont.load_default()
                
                text = "Text-to-3D Pipeline"
                # Use textbbox instead of deprecated textsize
                try:
                    bbox = draw.textbbox((0, 0), text, font=font)
                    text_width = bbox[2] - bbox[0]
                    text_height = bbox[3] - bbox[1]
                except AttributeError:
                    # Fallback for older PIL versions
                    text_width, text_height = 200, 30
                
                x = (512 - text_width) // 2
                y = (256 - text_height) // 2
                draw.text((x, y), text, (255, 255, 255), font=font)
                
                return img
            except Exception:
                # Ultimate fallback - return None
                return None
        
        with gr.Blocks() as fallback_demo:
            gr.Markdown("# Text-to-3D Pipeline - Error Recovery Mode")
            gr.Markdown("The main application encountered errors. Please check your configuration and dependencies.")
            
            with gr.Row():
                with gr.Column():
                    gr.Markdown("""
                    ## Troubleshooting Steps:
                    
                    1. **Check Dependencies**: Ensure all required packages are installed
                    2. **MongoDB**: Verify MongoDB is running and accessible
                    3. **Redis**: Check Redis server status (if using Celery)
                    4. **GPU**: Verify CUDA/GPU availability for 3D generation
                    5. **Configuration**: Check environment variables in .env file
                    
                    ## Quick Fixes:
                    
                    ```bash
                    # Restart services
                    sudo systemctl restart redis-server mongod
                    
                    # Check ports
                    sudo lsof -ti:7860 | xargs kill -9
                    
                    # Run in development mode
                    python merged_gradio_app.py --dev-mode --debug
                    ```
                    """)
                
                with gr.Column():
                    placeholder_img = create_placeholder_image()
                    if placeholder_img:
                        gr.Image(value=placeholder_img, label="Pipeline Status", interactive=False)
                    
                    gr.Markdown("### System Status")
                    status_text = f"""
                    - **Python**: {sys.version.split()[0]}
                    - **Current Directory**: {os.getcwd()}
                    - **USE_CELERY**: {USE_CELERY}
                    - **Time**: {datetime.now().strftime('%Y-%m-%d %H:%M:%S')}
                    """
                    gr.Code(status_text, language="yaml")
        
        return fallback_demo
    
    except Exception as e:
        print("FATAL: Could not start any part of the application. Please check your Python installation and core dependencies.")
        print(f"Error: {e}")
        return None

if __name__ == "__main__":
    import sys
    
    try:
        # Try to start the main application
        exit_code = main()
        sys.exit(exit_code)
    except KeyboardInterrupt:
        logger.info("🛑 Application stopped by user")
        sys.exit(0)
    except Exception as e:
        logger.error(f"❌ Critical error in main application: {e}", exc_info=True)
        
        # Try to start fallback application
        logger.info("🔄 Attempting to start fallback application...")
        try:
            fallback_app = create_fallback_app()
            if fallback_app:
                logger.info("🆘 Starting fallback application on port 7861...")
                fallback_app.launch(
                    server_name="0.0.0.0",
                    server_port=7861,
                    share=False,
                    debug=False
                )
            else:
                logger.error("❌ Could not create fallback application")
                sys.exit(1)
        except Exception as fallback_error:
            logger.error(f"❌ Fallback application also failed: {fallback_error}")
            print("FATAL: Complete application failure. Please check your installation.")
            sys.exit(1)<|MERGE_RESOLUTION|>--- conflicted
+++ resolved
@@ -477,12 +477,7 @@
         enhanced_prompt = prompt_or_grid_content
     
     if USE_CELERY:
-<<<<<<< HEAD
-        # Route SDXL Turbo tasks to GPU worker
-        if model_type == "sdxl-turbo":
-            if is_grid_input:
-                # For grid input with SDXL, we'll use single prompt for now (could be enhanced to batch later)
-=======
+
         # Define which models are GPU-appropriate (add to this list as needed)
         GPU_MODELS = {"sdxl-turbo", "sdxl", "stable-diffusion-xl", "stable-diffusion", "anything-v5", "juggernaut-xl", "juggernaut", "realistic-vision", "dreamshaper", "midjourney", "dalle3", "dalle-3", "dalle2", "dalle-2", "gpu-model-1", "gpu-model-2"}
         # You can expand GPU_MODELS as needed for your deployment
@@ -496,7 +491,7 @@
         # SDXL Turbo still uses its own optimized Celery task if needed
         if model_type == "sdxl-turbo":
             if is_grid_input:
->>>>>>> 511bbe7b
+
                 task = celery_generate_image_sdxl_turbo.apply_async(
                     args=[enhanced_prompt],
                     kwargs={
@@ -508,11 +503,9 @@
                         'category_key': category_key,
                         'item_key': item_key
                     },
-<<<<<<< HEAD
-                    queue='sdxl_tasks'  # Route to GPU instance
-=======
+
                     queue=queue_name
->>>>>>> 511bbe7b
+
                 )
                 return None, None, f"✅ SDXL Turbo grid processing task submitted to GPU worker (ID: {task.id}). Image will be saved to GPU worker storage.\n🎯 3D-Optimized prompt enhancement applied for better 3D asset generation."
             else:
@@ -527,18 +520,12 @@
                         'category_key': category_key,
                         'item_key': item_key
                     },
-<<<<<<< HEAD
-                    queue='sdxl_tasks'  # Route to GPU instance
-                )
-                return None, f"✅ SDXL Turbo task submitted to GPU worker (ID: {task.id}). High-quality image will be generated on GPU.\n🎯 3D-Optimized prompt used for better 3D asset generation."
-        else:
-            # Route other models to CPU worker
-=======
+
                     queue=queue_name
                 )
                 return None, f"✅ SDXL Turbo task submitted to GPU worker (ID: {task.id}). High-quality image will be generated on GPU.\n🎯 3D-Optimized prompt used for better 3D asset generation."
         else:
->>>>>>> 511bbe7b
+
             if is_grid_input:
                 task = celery_generate_grid_image.apply_async(
                     args=[enhanced_prompt, width, height, num_images, model_type],
@@ -548,18 +535,14 @@
                         'category_key': category_key,
                         'item_key': item_key
                     },
-<<<<<<< HEAD
-                    queue='cpu_tasks'  # Route to CPU instance
-                )
-                return None, None, f"✅ Grid processing task submitted to CPU instance (ID: {task.id}). Image will be saved to '{OUTPUT_IMAGES_DIR}' on the worker."
-=======
+
                     queue=queue_name
                 )
                 if queue_name == 'gpu_tasks':
                     return None, None, f"✅ Grid processing task submitted to GPU worker (ID: {task.id}). Image will be saved to GPU worker storage."
                 else:
                     return None, None, f"✅ Grid processing task submitted to CPU instance (ID: {task.id}). Image will be saved to '{OUTPUT_IMAGES_DIR}' on the worker."
->>>>>>> 511bbe7b
+
             else:
                 task = celery_generate_text_image.apply_async(
                     args=[enhanced_prompt, width, height, num_images, model_type],
@@ -569,18 +552,14 @@
                         'category_key': category_key,
                         'item_key': item_key
                     },
-<<<<<<< HEAD
-                    queue='cpu_tasks'  # Route to CPU instance
-                )
-                return None, f"✅ Text-to-image task submitted to CPU instance (ID: {task.id}). Image will be saved to '{OUTPUT_IMAGES_DIR}' on the worker.\n🎯 3D-Optimized prompt used for better 3D asset generation."
-=======
+
                     queue=queue_name
                 )
                 if queue_name == 'gpu_tasks':
                     return None, f"✅ Text-to-image task submitted to GPU worker (ID: {task.id}). Image will be saved to GPU worker storage.\n🎯 3D-Optimized prompt used for better 3D asset generation."
                 else:
                     return None, f"✅ Text-to-image task submitted to CPU instance (ID: {task.id}). Image will be saved to '{OUTPUT_IMAGES_DIR}' on the worker.\n🎯 3D-Optimized prompt used for better 3D asset generation."
->>>>>>> 511bbe7b
+
     else:
         # Direct processing in DEV mode
         if _dev_pipeline is None:
@@ -699,7 +678,7 @@
                                 if structure_desc and isinstance(structure_desc, str):
                                     structure_type = structure_data.get("type", structure_id)
                                     prompt_items.append((f"{doc_id}_{structure_id}", f"[{structure_type}] {structure_desc}"))
-<<<<<<< HEAD
+
                                 
                                 # Check for description in attributes
                                 elif "attributes" in structure_data and isinstance(structure_data["attributes"], dict):
@@ -712,8 +691,7 @@
                                 elif structure_data.get("type"):
                                     structure_type = structure_data.get("type")
                                     structure_name = structure_data.get("name", structure_id)
-=======
->>>>>>> 511bbe7b
+
                                     fallback_desc = f"A {structure_type.lower()} called {structure_name}"
                                     prompt_items.append((f"{doc_id}_{structure_id}_fallback", f"[{structure_type}] {fallback_desc}"))
                                 
@@ -1150,10 +1128,8 @@
     except Exception as e:
         logger.error(f"Error checking S3 asset existence: {e}")
         return False, None
-<<<<<<< HEAD
-        return False, None
-=======
->>>>>>> 511bbe7b
+
+
 
 # Global variable to store active 3D generation tasks
 _active_3d_tasks = {}
@@ -1574,7 +1550,7 @@
                                 value="glb", 
                                 label="Output Format"
                             )
-<<<<<<< HEAD
+
                         
                         with gr.Row():
                             threeded_force_regenerate = gr.Checkbox(
@@ -1582,8 +1558,7 @@
                                 value=False,
                                 info="Check this to force creating a new 3D asset even if one already exists in S3"
                             )
-=======
->>>>>>> 511bbe7b
+
                         gr.Markdown("""
                         **Texture**: Include color/texture information in the 3D model  
                         **Format**: GLB (complete with textures), OBJ (geometry only), PLY (point cloud)
@@ -1799,11 +1774,9 @@
         )
         
         # Generate 3D model from selected MongoDB image with progress tracking
-<<<<<<< HEAD
+
         def generate_3d_from_mongodb_image_with_progress(image_url, with_texture, output_format, model_type, force_regenerate=False, progress=gr.Progress()):
-=======
-        def generate_3d_from_mongodb_image_with_progress(image_url, with_texture, output_format, model_type, progress=gr.Progress()):
->>>>>>> 511bbe7b
+
             """Send MongoDB image URL directly to 3D generation with user-configured settings and progress tracking"""
             if not image_url:
                 return None, "❌ No image selected. Please select an image from the MongoDB gallery above.", ""
@@ -1849,7 +1822,7 @@
                 image_filename = os.path.basename(parsed_url.path)
                 
                 # Check if 3D asset already exists in S3
-<<<<<<< HEAD
+
                 if USE_S3_STORAGE and not force_regenerate:
                     progress(0.05, desc="Checking existing 3D assets...")
                     asset_exists, existing_s3_url = check_s3_3d_asset_exists(image_filename, output_format)
@@ -1857,13 +1830,7 @@
                         return existing_s3_url, f"✅ 3D model already exists in S3!\nModel URL: {existing_s3_url}\nDownload the model from the link above.\n\nTo generate a new asset, check 'Force regenerate' and try again.", "✅ Asset found in S3 storage"
                 elif force_regenerate:
                     progress(0.05, desc="Force regenerating 3D asset...")
-=======
-                if USE_S3_STORAGE:
-                    progress(0.05, desc="Checking existing 3D assets...")
-                    asset_exists, existing_s3_url = check_s3_3d_asset_exists(image_filename, output_format)
-                    if asset_exists:
-                        return existing_s3_url, f"✅ 3D model already exists in S3!\nModel URL: {existing_s3_url}\nDownload the model from the link above.", "✅ Asset found in S3 storage"
->>>>>>> 511bbe7b
+
                 
             except Exception as e:
                 logger.warning(f"Could not check for existing S3 assets: {e}")
@@ -1976,11 +1943,9 @@
         
         threeded_generate_btn.click(
             generate_3d_from_mongodb_image_with_progress,
-<<<<<<< HEAD
+
             inputs=[selected_image_url, threeded_with_texture, threeded_output_format, threeded_model_type, threeded_force_regenerate],
-=======
-            inputs=[selected_image_url, threeded_with_texture, threeded_output_format, threeded_model_type],
->>>>>>> 511bbe7b
+
             outputs=[threeded_image_output, threeded_image_message, threeded_progress]
         )
         
@@ -2082,13 +2047,10 @@
         "professional lighting",
         "centered composition",
         "no shadows on background",
-<<<<<<< HEAD
         "isolated object", 
         "from outside",
         "full view"
-=======
-        "isolated object"
->>>>>>> 511bbe7b
+
     ]
     
     # Combine original prompt with enhancements
@@ -2239,33 +2201,8 @@
             logger.error(f"❌ Redis connection failed: {e}")
             logger.warning("⚠️ Continuing without Celery - using direct processing mode")
     
-<<<<<<< HEAD
-    # Test MongoDB connectivity
-    logger.info("Testing MongoDB connectivity...")
-    try:
-        from db_helper import MongoDBHelper
-        mongo_helper = MongoDBHelper()
-        # Simple connection test
-        test_db = mongo_helper.client[MONGO_DB_NAME]
-        result = test_db.command("ping")
-        if result.get("ok") == 1:
-            logger.info("✅ MongoDB connection successful")
-        else:
-            logger.warning("⚠️ MongoDB connection issues")
-    except Exception as e:
-        logger.warning(f"⚠️ MongoDB connection failed: {e}")
-        logger.info("📝 MongoDB features will use mock data")
-    
-    # Check GPU availability
-    logger.info("Checking GPU availability...")
-    try:
-        import torch
-        if torch.cuda.is_available():
-            gpu_count = torch.cuda.device_count()
-            gpu_name = torch.cuda.get_device_name(0) if gpu_count > 0 else "Unknown"
-            logger.info(f"✅ GPU available: {gpu_name} ({gpu_count} device{'s' if gpu_count != 1 else ''})")
-        else:
-=======
+
+
     # Test MongoDB connectivity with detailed diagnostics
     logger.info("Testing MongoDB connectivity...")
     try:
@@ -2303,7 +2240,7 @@
             gpu_name = torch.cuda.get_device_name(0) if gpu_count > 0 else "Unknown"
             logger.info(f"✅ GPU available: {gpu_name} ({gpu_count} device{'s' if gpu_count != 1 else ''})")
         else:
->>>>>>> 511bbe7b
+
             logger.info("📱 No CUDA GPU available - using CPU mode")
     except ImportError:
         logger.info("📱 PyTorch not available - 3D features may be limited")
