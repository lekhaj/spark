--- conflicted
+++ resolved
@@ -45,7 +45,7 @@
     from tasks import generate_text_image as celery_generate_text_image, \
                       generate_grid_image as celery_generate_grid_image, \
                       run_biome_generation as celery_run_biome_generation, \
-<<<<<<< HEAD
+
                       batch_process_mongodb_prompts_task as celery_batch_process_mongodb_prompts_task, \
                       generate_3d_model_from_image as celery_generate_3d_model_from_image, \
                       generate_3d_model_from_prompt as celery_generate_3d_model_from_prompt, \
@@ -53,9 +53,7 @@
     # No direct model processor imports needed here, as they run on the worker.
     # from celery import Celery # Might need this if you want to track task results directly
     # from tasks import app as celery_app_instance # if you need to access backend results
-=======
-                      batch_process_mongodb_prompts_task as celery_batch_process_mongodb_prompts_task
->>>>>>> ed41dcb2
+
 else:
     logger.info("Running in DEVELOPMENT mode (Direct Processing).\n")
     from pipeline.text_processor import TextProcessor 
