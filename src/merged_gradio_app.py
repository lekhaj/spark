# merged_gradio_app.py - Frontend Gradio Application with Multiple Image Display

import os
import time
import uuid
import shutil
import argparse
import logging
import gradio as gr
from PIL import Image, ImageDraw, ImageFont
from pathlib import Path
import json
import httpx
import base64
import pymongo # For ObjectId in MongoDB operations (local DB access)

from datetime import datetime # Ensure datetime is imported

# --- Function to handle datetime serialization for JSON ---
def datetime_serializer(obj):
    """JSON serializer for objects not serializable by default json code"""
    if isinstance(obj, datetime):
        return obj.isoformat() # Convert datetime objects to ISO 8601 string
    raise TypeError(f"Object of type {obj.__class__.__name__} is not JSON serializable")


# --- ALL IMPORTS NOW REFER TO THE NEW CONSOLIDATED STRUCTURE ---
from config import (
    DEFAULT_TEXT_MODEL, DEFAULT_GRID_MODEL,
    DEFAULT_IMAGE_WIDTH, DEFAULT_IMAGE_HEIGHT, DEFAULT_NUM_IMAGES,
    OUTPUT_DIR, OUTPUT_IMAGES_DIR, OUTPUT_3D_ASSETS_DIR,
    MONGO_DB_NAME, MONGO_BIOME_COLLECTION,
<<<<<<< HEAD
    REDIS_BROKER_URL, REDIS_CONFIG, # Enhanced Redis configuration
    USE_CELERY # <--- NEW: Flag to control Celery usage
=======
    REDIS_BROKER_URL,
    USE_CELERY
>>>>>>> 38ed2eed
)
from db_helper import MongoDBHelper

# Global variables to store ID mappings for dropdowns
_prompt_id_mapping = {}
_grid_id_mapping = {}

# Set up logging
# Setting logging level to DEBUG to capture detailed information, especially for grid issues.
logging.basicConfig(level=logging.DEBUG, format='%(asctime)s - %(name)s - %(levelname)s - %(message)s')
logger = logging.getLogger(__name__)
_biome_logger = logging.getLogger("BiomeInspector")

# --- CRITICAL ADDITION: Silence pymongo.topology debug logs ---
# Get the specific logger used by pymongo for topology messages
pymongo_logger = logging.getLogger("pymongo.topology")
# Set its level to WARNING or INFO to suppress DEBUG messages
pymongo_logger.setLevel(logging.WARNING)
# You can also set it to logging.INFO if you want to see INFO level messages from pymongo topology

# --- Redis Connection Testing ---
def test_redis_connectivity():
    """Test Redis connectivity and log results."""
    try:
        redis_test = REDIS_CONFIG.test_connection()
        logger.info(f"Redis connectivity test - Worker type: {REDIS_CONFIG.worker_type}")
        logger.info(f"Redis write URL: {REDIS_CONFIG.write_url}")
        logger.info(f"Redis read URL: {REDIS_CONFIG.read_url}")
        
        if redis_test.get('write', {}).get('success'):
            logger.info("✅ Redis write connection successful")
        else:
            logger.error(f"❌ Redis write connection failed: {redis_test.get('write', {}).get('error')}")
            
        if redis_test.get('read', {}).get('success'):
            logger.info("✅ Redis read connection successful")
        else:
            logger.error(f"❌ Redis read connection failed: {redis_test.get('read', {}).get('error')}")
            
        return redis_test
    except Exception as e:
        logger.error(f"Redis connectivity test failed: {e}")
        return None

# Test Redis connectivity on startup
if USE_CELERY:
    redis_test_result = test_redis_connectivity()

# --- Conditional Imports based on USE_CELERY ---
if USE_CELERY:
    logger.info("Running in PRODUCTION mode (Celery Enabled).\n")
    from tasks import generate_text_image as celery_generate_text_image, \
                      generate_grid_image as celery_generate_grid_image, \
                      run_biome_generation as celery_run_biome_generation, \
<<<<<<< HEAD
                      batch_process_mongodb_prompts_task as celery_batch_process_mongodb_prompts_task, \
                      generate_3d_model_from_image as celery_generate_3d_model_from_image, \
                      generate_3d_model_from_prompt as celery_generate_3d_model_from_prompt, \
                      manage_gpu_instance as celery_manage_gpu_instance
    # No direct model processor imports needed here, as they run on the worker.
    # from celery import Celery # Might need this if you want to track task results directly
    # from tasks import app as celery_app_instance # if you need to access backend results
=======
                      batch_process_mongodb_prompts_task as celery_batch_process_mongodb_prompts_task
>>>>>>> 38ed2eed
else:
    logger.info("Running in DEVELOPMENT mode (Direct Processing).\n")
    from pipeline.text_processor import TextProcessor
    from pipeline.grid_processor import GridProcessor
    from pipeline.pipeline import Pipeline
    from utils.image_utils import save_image, create_image_grid
    from text_grid.grid_generator import generate_biome

    _dev_text_processor = None
    _dev_grid_processor = None
    _dev_pipeline = None

    # 3D processors (mock implementations for DEV mode)
    def mock_generate_3d_from_image(image_path, with_texture=False, output_format='glb'):
        """Mock 3D generation from image for development mode."""
        logger.info(f"Mock 3D generation from image: {image_path}")
        return f"Mock 3D model generated from {image_path} (texture: {with_texture}, format: {output_format})"
    
    def mock_generate_3d_from_prompt(prompt, with_texture=False, output_format='glb'):
        """Mock 3D generation from text prompt for development mode."""
        logger.info(f"Mock 3D generation from prompt: {prompt}")
        return f"Mock 3D model generated from prompt: '{prompt}' (texture: {with_texture}, format: {output_format})"

    def initialize_dev_processors():
        """Initialize the 2D processors and pipeline for direct execution in DEV mode."""
        global _dev_text_processor, _dev_grid_processor, _dev_pipeline
        logger.info("Initializing 2D processors for direct execution (DEV mode)...")
        _dev_text_processor = TextProcessor(model_type=DEFAULT_TEXT_MODEL)
        _dev_grid_processor = GridProcessor(model_type=DEFAULT_GRID_MODEL)
        _dev_pipeline = Pipeline(_dev_text_processor, _dev_grid_processor)
        logger.info("2D processors initialized for direct execution.")


# --- Imports for functions that remain local (e.g., UI display, helper functions) ---
try:
    from text_grid.structure_registry import get_biome_names, fetch_biome
    _biome_logger.info("INFO: Loaded actual text_grid.structure_registry.")
except ImportError:
    _biome_logger.warning("WARNING: Could not import text_grid.structure_registry. Using mock functions.")

    _mock_biomes_db = {
        "A_mock_forest": {
            "theme": "A lush forest with ancient ruins",
            "structures": ["Tree", "Stone Arch"],
            "grid_data": [[0,1,0],[1,1,1],[0,1,0]],
            "details": "This is a mock forest biome detail.",
            "image_paths": ["https://example.com/mock_forest.png"],
            "created_at": datetime.now(), # Added for mock to simulate datetime issue
            "possible_structures": {
                "buildings": {
                    "tree_1": {"name": "Ancient Oak", "image_path": "https://example.com/ancient_oak.png"},
                    "ruin_arch": {"name": "Mossy Archway", "attributes": {"image_path": "https://example.com/mossy_archway.png"}}
                }
            },
            "image_path": "https://example.com/forest_biome_main.png" # Top-level image
        },
        "A_mock_desert": {
            "theme": "A vast, arid desert with hidden oases",
            "structures": ["Sand Dune", "Cactus"],
            "grid_data": [[4,4,4],[4,0,4],[4,4,4]],
            "details": "This is a mock desert biome detail.",
            "image_paths": ["https://example.com/mock_desert.png"],
            "created_at": datetime.now(), # Added for mock to simulate datetime issue
            "possible_structures": {
                "buildings": {
                    "dune_1": {"name": "Giant Dune", "image_path": "https://example.com/giant_dune.png"},
                    "cactus_field": {"name": "Spiky Cacti", "attributes": {"image_path": "https://example.com/spiky_cacti.png"}}
                }
            },
            "image_path": "https://example.com/desert_biome_main.png" # Top-level image
        },
        "Whispering Totem Glade": {
            "theme": "A mystical glade with ancient totems",
            "structures": ["Totem", "Mystic Stone"],
            "possible_grids": [
                {"grid_id": "main_layout", "layout": [[0,0,1],[0,1,0],[1,0,0]]},
                {"grid_id": "alt_layout", "layout": [[1,1,0],[1,0,1],[0,1,1]]}
            ],
            "details": "Details for Whispering Totem Glade.",
            "created_at": datetime.now(),
            "possible_structures": {
                "buildings": {
                    "totem_of_whispers": {"name": "Totem of Whispers", "image_path": "https://example.com/totem_whispers.png"},
                    "glowing_stone": {"name": "Glowing Stone", "attributes": {"image_path": "https://example.com/glowing_stone.png"}}
                }
            },
            "image_path": "https://example.com/totem_glade_main.png"
        },
        # Example for Desert Nomad Camp with actual grid and image
        "Desert Nomad Camp": {
            "theme": "A temporary settlement in the vast desert, with tents and sparse vegetation.",
            "structures": ["Tent", "Wagon", "Cactus"],
            "grid": [[4,4,0,0],[4,0,0,4],[0,0,4,4],[0,4,4,0]], # Direct grid example
            "details": "A collection of tents and wagons, suitable for nomadic desert dwellers.",
            "created_at": datetime.now(),
            "possible_structures": {
                "buildings": {
                    "tent_camp": {"name": "Nomad Tent", "image_path": "https://sparkassets.s3.ap-south-1.amazonaws.com/images/mongo_684038b1b4b2f8b37d69e32f_20250611_140425.png"},
                    "supply_wagon": {"name": "Supply Wagon", "attributes": {"image_path": "https://sparkassets.s3.ap-south-1.amazonaws.com/images/sample_wagon.png"}}
                }
            },
            "image_path": "https://sparkassets.s3.ap-south-1.amazonaws.com/images/mongo_684038b1b4b2f8b37d69e32f_20250611_140425.png"
        }
    }

    def get_biome_names(db_name, collection_name):
        return list(_mock_biomes_db.keys())

    def fetch_biome(db_name, collection_name, name: str):
        return _mock_biomes_db.get(name)

    async def generate_biome_mock(theme: str, structure_type_list: list[str]):
        new_biome_name = f"Generated_Biome_{len(_mock_biomes_db) + 1}"
        _mock_biomes_db[new_biome_name] = {
            "theme": theme,
            "structures": structure_type_list,
            "details": f"Mock details for a biome generated with theme: '{theme}' and structures: {structure_type_list}.",
            "grid_data": [[0,0,0],[0,0,0],[0,0,0]],
            "image_paths": [], # Mock for no images
            "created_at": datetime.now() # Added for mock to simulate datetime issue
        }
        return f"✅ Mock Biome '{new_biome_name}' generated successfully!"


# Constants

# Constants
CURRENT_DIR = os.path.dirname(os.path.abspath(__file__))

# Create output directories (ensure they exist early on the frontend machine)
os.makedirs(OUTPUT_DIR, exist_ok=True)
os.makedirs(OUTPUT_IMAGES_DIR, exist_ok=True)
os.makedirs(OUTPUT_3D_ASSETS_DIR, exist_ok=True)

# --- Biome Inspector Functions ---

def display_selected_biome(db_name: str, collection_name: str, name: str) -> tuple[str, str, list[tuple[str, str]]]:
    """
    Fetches biome details, separates grid data, formats main details as JSON,
    and collects S3 image URLs with captions for display in Gradio Gallery.
    Returns (formatted_json_text, grid_text, list_of_image_tuples_with_captions).
    """
    if not name:
        _biome_logger.info("No biome selected for display.")
        return "", "", []

    _biome_logger.info(f"Fetching biome details for: '{name}' from DB: '{db_name}', Collection: '{collection_name}'")
    biome = fetch_biome(db_name, collection_name, name)

    formatted_json_text = ""
    grid_text = ""
    image_display_items = [] # Changed to store (url, caption) tuples

    if biome:
        _biome_logger.info(f"Successfully fetched biome '{name}'.")
        grid_data_found = None

        _biome_logger.debug(f"Attempting to extract grid for biome '{name}'.")

        # Attempt 1: Check 'grid' key directly
        if "grid" in biome:
            grid_content = biome["grid"]
            _biome_logger.debug(f"Found 'grid' key. Type: {type(grid_content)}, Content (first 100 chars): {str(grid_content)[:100]}")
            
            if isinstance(grid_content, list) and all(isinstance(row, list) for row in grid_content):
                grid_data_found = grid_content
                _biome_logger.info("Extracted grid from 'grid' key (direct list of lists).")
            elif isinstance(grid_content, str): # Handle case where grid might be a string like "[0,1,0]\n[1,0,1]"
                _biome_logger.debug("Content of 'grid' key is a string. Attempting to parse as grid.")
                try:
                    # Robust parsing for string representation of grid
                    parsed_grid = []
                    # Split by newlines to get rows, then strip any leading/trailing whitespace
                    rows = grid_content.strip().split('\n')
                    for row_str in rows:
                        # Remove outer brackets, then split by comma or space to get elements
                        # Using regex split for more robust splitting by comma and/or space
                        import re # <-- Ensure this import is at the top of your file if not already there
                        elements = re.split(r'[, ]+', row_str.strip().replace('[', '').replace(']', ''))
                        # Filter out empty strings that might result from splitting
                        row_list = [int(e.strip()) for e in elements if e.strip()]
                        parsed_grid.append(row_list)

                    if parsed_grid and all(isinstance(row, list) for row in parsed_grid):
                        grid_data_found = parsed_grid
                        _biome_logger.info("Extracted grid from 'grid' key (parsed from string representation).")
                    else:
                        _biome_logger.debug(f"Parsed grid from string is not a list of lists or is empty. Result: {parsed_grid}")
                except Exception as e: # Catch more general exceptions for parsing errors
                    _biome_logger.debug(f"Could not parse 'grid' key content as grid string: {e}")
            else:
                _biome_logger.debug(f"Content of 'grid' key is not a list of lists or a string suitable for parsing. Actual type: {type(grid_content)}")


        # Attempt 2: Check 'possible_grids' if 'grid_data_found' is still None
        if grid_data_found is None and "possible_grids" in biome and isinstance(biome["possible_grids"], list):
            _biome_logger.debug(f"Checking 'possible_grids' for grid data. Number of entries: {len(biome['possible_grids'])}")
            for i, grid_option in enumerate(biome["possible_grids"]):
                _biome_logger.debug(f"  Processing possible_grids[{i}]. Type: {type(grid_option)}, Content (first 100 chars): {str(grid_option)[:100]}")
                
                if isinstance(grid_option, dict) and "layout" in grid_option:
                    layout_data = grid_option["layout"]
                    _biome_logger.debug(f"    Found 'layout' in dict. Type: {type(layout_data)}, Content (first 100 chars): {str(layout_data)[:100]}")
                    if isinstance(layout_data, list) and all(isinstance(row, list) for row in layout_data):
                        grid_data_found = layout_data
                        _biome_logger.info(f"Extracted grid from 'possible_grids' entry {i} with valid 'layout' (list of lists).")
                        break # Found a valid grid, use the first one
                    elif isinstance(layout_data, str): # Handle case where layout might be a string like "[0,1,0]\n[1,0,1]"
                        _biome_logger.debug(f"    'layout' in possible_grids[{i}] is a string. Attempting to parse as grid.")
                        try:
                            # Robust parsing for string representation of grid
                            parsed_layout = []
                            rows = layout_data.strip().split('\n')
                            for row_str in rows:
                                # Remove outer brackets, then split by comma or space to get elements
                                import re # <-- Ensure this import is at the top of your file if not already there
                                elements = re.split(r'[, ]+', row_str.strip().replace('[', '').replace(']', ''))
                                # Filter out empty strings that might result from splitting
                                row_list = [int(e.strip()) for e in elements if e.strip()]
                                parsed_layout.append(row_list)

                            if parsed_layout and all(isinstance(row, list) for row in parsed_layout):
                                grid_data_found = parsed_layout
                                _biome_logger.info(f"Extracted grid from 'possible_grids' entry {i} (parsed from string representation).")
                                break
                            else:
                                _biome_logger.debug(f"    Parsed layout from string is not a list of lists or is empty. Result: {parsed_layout}")
                        except Exception as e:
                            _biome_logger.debug(f"    Could not parse 'layout' in possible_grids[{i}] as grid string: {e}")
                    else:
                        _biome_logger.debug(f"    'layout' in possible_grids[{i}] is not a list of lists or string suitable for parsing. Actual type: {type(layout_data)}")

                elif isinstance(grid_option, list) and all(isinstance(row, list) for row in grid_option):
                    grid_data_found = grid_option
                    _biome_logger.info(f"Extracted grid from 'possible_grids' direct list entry {i} (list of lists).")
                    break # Found a valid grid, use the first one
                else:
                    _biome_logger.debug(f"    possible_grids[{i}] is neither a dict with 'layout' nor a direct list of lists. Skipping.")

        if grid_data_found:
            # ORIGINAL (for space-separated output):
            # grid_text = "\n".join([" ".join(map(str, row)) for row in grid_data_found])

            # CORRECTED LINE (to show as [101,0,0], etc.):
            grid_text = "\n".join([str(row) for row in grid_data_found])
            
            _biome_logger.info(f"Successfully formatted grid data for display. First line: {grid_text.splitlines()[0] if grid_text else 'N/A'}")
        else:
            grid_text = "No valid grid data found or invalid format. Please check debug logs for details."
            _biome_logger.info("Final status: No valid grid data found for display after all checks.")
        # --- END OF MODIFIED SECTION ---

        # Create a copy to modify for JSON display, removing grid keys
        biome_for_json = biome.copy()
        biome_for_json.pop("grid", None) # Remove 'grid' if present
        biome_for_json.pop("possible_grids", None) # Remove 'possible_grids' if present

        try:
            # Use the custom datetime_serializer function for json.dumps
            formatted_json_text = json.dumps(biome_for_json, indent=2, default=datetime_serializer)
        except TypeError as e:
            _biome_logger.error(f"Error converting biome data to JSON: {e}", exc_info=True)
            formatted_json_text = f"Error formatting biome data to JSON: {e}\n{str(biome_for_json)}"

        # --- Image Collection with Captions (Now tuples) ---
        # Top-level biome image
        top_level_image_path = biome.get("image_path")
        if top_level_image_path and isinstance(top_level_image_path, str) and top_level_image_path.startswith("http"):
            biome_name_for_caption = biome.get("name", name) # Use biome 'name' property if available, otherwise the passed 'name'
            image_display_items.append((top_level_image_path, f"Main Biome Image: {biome_name_for_caption}")) # <<< Changed to tuple
            _biome_logger.info(f"Found top-level S3 URL for biome: {top_level_image_path}")

        # Collect image_path from each structure
        possible_structures = biome.get("possible_structures", {})
        buildings = possible_structures.get("buildings", {})

        for struct_id, struct_data in buildings.items():
            img_path = struct_data.get("image_path")
            caption = struct_data.get("type", f"Structure: {type}") # Use description as caption
            
            if not (img_path and isinstance(img_path, str) and img_path.startswith("http")):
                attributes = struct_data.get("attributes", {})
                img_path = attributes.get("image_path")
                if "type" in attributes:
                    caption = attributes["type"] # Use attribute description if available

            if img_path and isinstance(img_path, str) and img_path.startswith("http"):
                image_display_items.append((img_path, caption)) # <<< Changed to tuple
                _biome_logger.info(f"Found S3 URL for structure {struct_id}: {img_path}")
            elif img_path:
                _biome_logger.warning(f"Image path for structure {struct_id} is not a valid S3 URL or is empty: {img_path}")

        if not image_display_items:
            _biome_logger.info(f"No S3 image_paths found for biome '{name}' or its structures.")
        # --- End Image Collection with Captions ---

    else:
        _biome_logger.warning(f"Biome '{name}' not found in the registry for DB '{db_name}' and Collection '{collection_name}'.")
        formatted_json_text = f"Biome '{name}' not found in the registry for DB '{db_name}' and Collection '{collection_name}'."

    # Add a debug log to confirm what URLs are being passed to Gradio Gallery
    _biome_logger.debug(f"Final image_display_items for gallery: {image_display_items}")

    # Return the list of tuples
    return formatted_json_text, grid_text, image_display_items


async def handler(theme: str, structure_types_str: str, db_name: str, collection_name: str) -> tuple[str, gr.Dropdown]:
    """
    Handles biome generation, either directly or via Celery.
    """
    _biome_logger.info(f"Received biome generation request for theme: '{theme}', structures: '{structure_types_str}'")
    structure_type_list = [s.strip() for s in structure_types_str.split(',') if s.strip()]

    if not structure_type_list:
        _biome_logger.warning("No structure types provided for biome generation.")
        return "❌ Error: Please provide at least one structure type for biome generation.", \
               gr.update(choices=get_biome_names(db_name, collection_name), value=None)

    if USE_CELERY:
<<<<<<< HEAD
        # Submit task to Celery CPU queue
        task = celery_run_biome_generation.apply_async(
            args=[theme, structure_types_str],
            queue='cpu_tasks'  # Route to CPU instance
        )
        msg = f"✅ Biome generation task submitted to CPU instance (ID: {task.id}). Please refresh 'View Generated Biomes' after a moment to see the new entry."
=======
        task = celery_run_biome_generation.delay(theme, structure_types_str)
        msg = f"✅ Biome generation task submitted (ID: {task.id}). Please refresh 'View Generated Biomes' after a moment to see the new entry."
>>>>>>> 38ed2eed
    else:
        try:
            msg = await generate_biome(theme, structure_type_list)
            _biome_logger.info(f"Biome generation finished directly with message: {msg}")
        except Exception as e:
            _biome_logger.error(f"Error during direct biome generation: {e}", exc_info=True)
            msg = f"❌ Error during direct biome generation: {e}"

    updated_biome_names = get_biome_names(db_name, collection_name)
    selected_value = updated_biome_names[-1] if updated_biome_names else None

    return msg, gr.update(choices=updated_biome_names, value=selected_value)

# --- 3D Generation Functions ---
def submit_3d_from_image_task(image_file, with_texture, output_format, model_type):
    """Submit 3D generation from image task - routes to GPU spot instance"""
    if image_file is None:
        return None, "Error: No image uploaded"
    
    try:
        if USE_CELERY:
            # Test Redis connectivity before submitting task
            redis_test = REDIS_CONFIG.test_connection('write')
            if not redis_test.get('write', {}).get('success'):
                error_msg = redis_test.get('write', {}).get('error', 'Unknown Redis error')
                logger.error(f"Redis write connection failed: {error_msg}")
                
                if "read only replica" in error_msg.lower():
                    return None, "❌ Redis Error: Connected to read-only replica. Please configure a writable Redis master or check Redis configuration."
                else:
                    return None, f"❌ Redis Connection Error: {error_msg}"
            
            # Ensure GPU spot instance is running before submitting task
            gpu_status_task = celery_manage_gpu_instance.delay("ensure_running")
            
            # Submit the actual 3D generation task to GPU queue with spot instance retry policy
            task = celery_generate_3d_model_from_image.apply_async(
                args=[image_file, with_texture, output_format],
                queue='gpu_tasks',  # Route to GPU spot instance
                retry=True,
                retry_policy={
                    'max_retries': 3,
                    'interval_start': 30,  # Wait for spot instance startup
                    'interval_step': 60,
                    'interval_max': 300,
                }
            )
            return None, f"✅ 3D generation task submitted to GPU spot instance (ID: {task.id}). Processing on {REDIS_CONFIG.gpu_ip}..."
        else:
            # Direct processing in DEV mode (mock)
            logger.info(f"Mock 3D generation from image: {image_file}")
            result_msg = mock_generate_3d_from_image(image_file, with_texture, output_format)
            return None, f"✅ (DEV Mode Mock) {result_msg}"
    except Exception as e:
        error_msg = str(e)
        
        # Handle specific Redis-related errors
        if "read only replica" in error_msg.lower():
            logger.error(f"Redis read-only error: {e}")
            return None, "❌ Redis Error: Cannot submit task to read-only Redis instance. Please configure a writable Redis master."
        elif "connection" in error_msg.lower() and ("redis" in error_msg.lower() or "refused" in error_msg.lower()):
            logger.error(f"Redis connection error: {e}")
            return None, "❌ Redis Connection Error: Cannot connect to Redis broker. Please check Redis server status."
        elif "operationalerror" in error_msg.lower():
            logger.error(f"Redis operational error: {e}")
            return None, "❌ Redis Operational Error: Redis broker is not accessible for task submission."
        else:
            logger.error(f"Error submitting 3D from image task to GPU spot instance: {e}", exc_info=True)
            return None, f"❌ Error: {e}"

def submit_3d_from_prompt_task(prompt, with_texture, output_format, model_type):
    """Submit 3D generation from text prompt task - routes to GPU spot instance"""
    if not prompt:
        return None, None, "Error: No prompt provided"
    
    try:
        if USE_CELERY:
            # Ensure GPU spot instance is running
            gpu_status_task = celery_manage_gpu_instance.delay("ensure_running")
            
            # Submit to GPU queue with spot instance retry policy
            task = celery_generate_3d_model_from_prompt.apply_async(
                args=[prompt, with_texture, output_format],
                queue='gpu_tasks',  # Route to GPU spot instance
                retry=True,
                retry_policy={
                    'max_retries': 3,
                    'interval_start': 30,  # Wait for spot instance startup
                    'interval_step': 60,
                    'interval_max': 300,
                }
            )
            return None, None, f"✅ Text-to-3D task submitted to GPU spot instance (ID: {task.id}). Processing on {REDIS_CONFIG.gpu_ip}..."
        else:
            # Direct processing in DEV mode (mock)
            logger.info(f"Mock 3D generation from prompt: {prompt}")
            result_msg = mock_generate_3d_from_prompt(prompt, with_texture, output_format)
            return None, None, f"✅ (DEV Mode Mock) {result_msg}"
    except Exception as e:
        logger.error(f"Error submitting text-to-3D task to GPU spot instance: {e}", exc_info=True)
        return None, None, f"❌ Error: {e}"

def manage_gpu_instance_task(action):
    """Manage GPU instance (start/stop/status)"""
    try:
        if USE_CELERY:
            task = celery_manage_gpu_instance.delay(action)
            return f"✅ GPU instance {action} task submitted (ID: {task.id})."
        else:
            return f"✅ (DEV Mode Mock) GPU instance {action} command simulated."
    except Exception as e:
        logger.error(f"Error managing GPU instance: {e}", exc_info=True)
        return f"❌ Error: {e}"

# --- Wrapper functions for image generation (Conditional logic) ---
def process_image_generation_task(prompt_or_grid_content, width, height, num_images, model_type, is_grid_input=False):
    """
    Generic function to handle image generation, routing to Celery or direct processing.
    Returns (image_output, grid_viz_output, message)
    """
    if USE_CELERY:
        if is_grid_input:
            task = celery_generate_grid_image.apply_async(
                args=[prompt_or_grid_content, width, height, num_images, model_type],
                queue='cpu_tasks'  # Route to CPU instance
            )
            return None, None, f"✅ Grid processing task submitted to CPU instance (ID: {task.id}). Image will be saved to '{OUTPUT_IMAGES_DIR}' on the worker."
        else:
            task = celery_generate_text_image.apply_async(
                args=[prompt_or_grid_content, width, height, num_images, model_type],
                queue='cpu_tasks'  # Route to CPU instance
            )
            return None, f"✅ Text-to-image task submitted to CPU instance (ID: {task.id}). Image will be saved to '{OUTPUT_IMAGES_DIR}' on the worker."
    else:
        # Direct processing in DEV mode
        if _dev_pipeline is None:
            initialize_dev_processors()

        try:
            if is_grid_input:
                logger.info(f"Directly processing grid: {prompt_or_grid_content[:50]}...")
                images, grid_viz = _dev_pipeline.process_grid(prompt_or_grid_content)
                if not images:
                    return None, None, "No images generated directly."

                img_path = save_image(images[0], f"terrain_direct_{int(time.time())}", "images")
                viz_path = save_image(grid_viz, f"grid_viz_direct_{int(time.time())}", "images")

                return images[0], grid_viz, f"Generated image directly. Saved to {img_path}"
            else:
                logger.info(f"Directly processing text prompt: {prompt_or_grid_content[:50]}...")
                images = _dev_pipeline.process_text(prompt_or_grid_content)
                if not images:
                    return None, "No images generated directly."

                img_path = save_image(images[0], f"text_direct_{int(time.time())}", "images")

                return images[0], f"Generated image directly. Saved to {img_path}"
        except Exception as e:
            logger.error(f"Error during direct image generation: {e}", exc_info=True)
            if is_grid_input:
                return None, None, f"Error: {e}"
            else:
                return None, f"Error: {e}"

# Specific wrapper functions for Gradio interface
def submit_text_prompt_task(prompt, width, height, num_images, model_type):
    if not prompt:
        return None, "Error: No prompt provided"
    return process_image_generation_task(prompt, width, height, num_images, model_type, is_grid_input=False)

def submit_grid_input_task(grid_string, width, height, num_images, model_type):
    if not grid_string:
        return None, None, "Error: No grid provided"
    return process_image_generation_task(grid_string, width, height, num_images, model_type, is_grid_input=True)

def submit_file_upload_task(file_obj_path, width, height, num_images, text_model_type, grid_model_type):
    if file_obj_path is None:
        return None, None, "Error: No file uploaded"

    try:
        with open(file_obj_path, 'r', encoding='utf-8') as f:
            content = f.read().strip()

        is_grid = True
        non_grid_chars_count = sum(1 for char in content if not (char.isdigit() or char.isspace() or char in '.,-[]'))
        if non_grid_chars_count > len(content) * 0.1:
            is_grid = False

        if is_grid:
            return process_image_generation_task(content, width, height, num_images, grid_model_type, is_grid_input=True)
        else:
            text_result, text_message = process_image_generation_task(content, width, height, num_images, text_model_type, is_grid_input=False)
            return text_result, None, text_message

    except Exception as e:
        logger.error(f"Error processing file upload: {str(e)}")
        return None, None, f"Error processing file: {str(e)}"

def create_sample_grid():
    """Create a simple sample grid for demonstration"""
    sample_grid = """
    0 0 0 1 1 1 0 0 0 0
    0 0 1 1 1 1 1 0 0 0
    0 1 1 1 1 1 1 1 0 0
    0 0 1 1 2 2 1 0 0 0
    0 0 0 2 2 2 2 0 0 0
    0 0 0 2 2 2 0 0 0 0
    0 0 3 3 3 3 3 0 0 0
    0 3 3 3 3 3 3 3 0 0
    3 3 3 3 3 3 3 3 3 0
    0 0 0 0 0 0 0 0 0 0
    """
    return sample_grid

# MongoDB Integration Functions (These remain local as they query DB directly, not heavy GPU work)
def get_prompts_from_mongodb(db_name=MONGO_DB_NAME, collection_name=MONGO_BIOME_COLLECTION, limit=100):
    """Retrieve prompts from MongoDB collection"""
    try:
        mongo_helper = MongoDBHelper()
        query = {"$or": [
            {"theme_prompt": {"$exists": True}},
            {"description": {"$exists": True}}
        ]}
<<<<<<< HEAD
        documents = mongo_helper.find_many(db_name, collection_name, query=query, limit=limit) 
=======
        documents = mongo_helper.find_many(collection_name, query=query, limit=limit)
>>>>>>> 38ed2eed
        if not documents:
            return [], "No prompts found in the specified collection."
        prompt_items = []
        for doc in documents:
            doc_id = str(doc.get("_id"))
            prompt = doc.get("theme_prompt") or doc.get("description")
            if not prompt and "possible_structures" in doc:
                for category_key in doc["possible_structures"]:
                    for item_key in doc["possible_structures"][category_key]:
                        if "description" in doc["possible_structures"][category_key][item_key]:
                            prompt = doc["possible_structures"][category_key][item_key]["description"]
                            break
                    if prompt: break
            if prompt: prompt_items.append((doc_id, prompt))
        return prompt_items, f"Found {len(prompt_items)} prompts"
    except Exception as e:
        logger.error(f"MongoDB connection error fetching prompts: {str(e)}")
        return [], f"Error connecting to MongoDB: {str(e)}"

<<<<<<< HEAD
def get_prompts_for_dropdown(db_name=MONGO_DB_NAME, collection_name=MONGO_BIOME_COLLECTION, limit=100):
    """Retrieve prompts from MongoDB and format for dropdown"""
    global _prompt_id_mapping
    prompt_items, status = get_prompts_from_mongodb(db_name, collection_name, limit)
    
    if not prompt_items:
        _prompt_id_mapping = {}
        return gr.update(choices=[], value=None), status
    
    # Create mapping and choices for dropdown
    _prompt_id_mapping = {}
    choices = []
    for doc_id, prompt in prompt_items:
        # Truncate long prompts for display
        display_text = prompt[:80] + "..." if len(prompt) > 80 else prompt
        display_choice = f"{doc_id}: {display_text}"
        choices.append(display_choice)
        _prompt_id_mapping[display_choice] = doc_id
    
    return gr.update(choices=choices, value=choices[0] if choices else None), status
=======
def submit_mongodb_prompt_task(prompt_id, db_name=MONGO_DB_NAME, collection_name=MONGO_BIOME_COLLECTION, width=DEFAULT_IMAGE_WIDTH, height=DEFAULT_IMAGE_HEIGHT,
                             num_images=DEFAULT_NUM_IMAGES, model_type=DEFAULT_TEXT_MODEL):
    """Submits a MongoDB prompt processing task to Celery OR processes directly."""
    logger.info(f"Processing MongoDB prompt task for ID: {prompt_id}")

    prompt_content = ""
    try:
        mongo_helper = MongoDBHelper()
        document = mongo_helper.find_one(collection_name, {"_id": pymongo.results.ObjectId(prompt_id)})
        if document:
            prompt_content = document.get("theme_prompt") or document.get("description") or \
                             (next((item["description"] for category in document.get("possible_structures", {}).values() for item in category.values() if "description" in item), None))
        if not prompt_content:
            return None, f"Error: No prompt content found for ID {prompt_id}."
    except Exception as e:
        logger.error(f"Error fetching prompt content for ID {prompt_id}: {e}")
        return None, f"Error fetching prompt content for ID {prompt_id}: {e}"

    return process_image_generation_task(prompt_content, width, height, num_images, model_type, is_grid_input=False)

>>>>>>> 38ed2eed

def get_grids_from_mongodb(db_name=MONGO_DB_NAME, collection_name=MONGO_BIOME_COLLECTION, limit=100):
    """Retrieve grid data from MongoDB collection"""
    try:
        mongo_helper = MongoDBHelper()
        query = {"$or": [
            {"grid": {"$exists": True}},
            {"possible_grids.layout": {"$exists": True}}
        ]}
        documents = mongo_helper.find_many(db_name, collection_name, query=query, limit=limit)
        if not documents: return [], "No grids found in the specified collection."
        grid_items = []
        for doc in documents:
            doc_id = str(doc.get("_id"))
            grid_str = ""
            if "grid" in doc:
                grid_content = doc["grid"]
                grid_str = "\n".join([" ".join(map(str, row)) for row in grid_content]) if isinstance(grid_content, list) else str(grid_content)
                grid_items.append((doc_id, grid_str))
            elif "possible_grids" in doc:
                for grid_obj in doc["possible_grids"]:
                    if "layout" in grid_obj:
                        layout_data = grid_obj["layout"]
                        grid_str = "\n".join([" ".join(map(str, row_cell)) for row_cell in layout_data]) if isinstance(layout_data, list) and all(isinstance(row, list) for row in layout_data) else str(layout_data)
                        grid_items.append((f"{doc_id}_{grid_obj.get('grid_id', 'grid')}", grid_str))
        return grid_items, f"Found {len(grid_items)} grids"
    except Exception as e:
        logger.error(f"MongoDB connection error fetching grids: {str(e)}")
        return [], f"Error connecting to MongoDB: {str(e)}"

<<<<<<< HEAD
def get_grids_for_dropdown(db_name=MONGO_DB_NAME, collection_name=MONGO_BIOME_COLLECTION, limit=100):
    """Retrieve grids from MongoDB and format for dropdown"""
    global _grid_id_mapping
    grid_items, status = get_grids_from_mongodb(db_name, collection_name, limit)
    
    if not grid_items:
        _grid_id_mapping = {}
        return gr.update(choices=[], value=None), status
    
    # Create mapping and choices for dropdown
    _grid_id_mapping = {}
    choices = []
    for grid_id, grid_str in grid_items:
        # Truncate long grid strings for display
        display_text = grid_str.replace("\n", " ")[:60] + "..." if len(grid_str) > 60 else grid_str.replace("\n", " ")
        display_choice = f"{grid_id}: {display_text}"
        choices.append(display_choice)
        _grid_id_mapping[display_choice] = grid_id
    
    return gr.update(choices=choices, value=choices[0] if choices else None), status

# This function will now submit a task or process directly
def submit_mongodb_prompt_task(prompt_id, db_name=MONGO_DB_NAME, collection_name=MONGO_BIOME_COLLECTION, width=DEFAULT_IMAGE_WIDTH, height=DEFAULT_IMAGE_HEIGHT, 
                             num_images=DEFAULT_NUM_IMAGES, model_type=DEFAULT_TEXT_MODEL):
    """Submits a MongoDB prompt processing task to Celery OR processes directly."""
    logger.info(f"Processing MongoDB prompt task for ID: {prompt_id}")
    
    prompt_content = ""
    try:
        mongo_helper = MongoDBHelper()
        document = mongo_helper.find_one(db_name, collection_name, {"_id": pymongo.results.ObjectId(prompt_id)})
        if document:
            prompt_content = document.get("theme_prompt") or document.get("description") or \
                             (next((item["description"] for category in document.get("possible_structures", {}).values() for item in category.values() if "description" in item), None))
        if not prompt_content:
            return None, f"Error: No prompt content found for ID {prompt_id}."
    except Exception as e:
        logger.error(f"Error fetching prompt content for ID {prompt_id}: {e}")
        return None, f"Error fetching prompt content for ID {prompt_id}: {e}"

    # Use the generic image generation wrapper
    return process_image_generation_task(prompt_content, width, height, num_images, model_type, is_grid_input=False)

def submit_mongodb_prompt_task_from_dropdown(selected_prompt, db_name=MONGO_DB_NAME, collection_name=MONGO_BIOME_COLLECTION, width=DEFAULT_IMAGE_WIDTH, height=DEFAULT_IMAGE_HEIGHT, 
                             num_images=DEFAULT_NUM_IMAGES, model_type=DEFAULT_TEXT_MODEL):
    """Wrapper to extract prompt ID from dropdown selection and submit task"""
    global _prompt_id_mapping
    
    if not selected_prompt or selected_prompt not in _prompt_id_mapping:
        return None, "Error: Please select a valid prompt from the dropdown."
    
    prompt_id = _prompt_id_mapping[selected_prompt]
    return submit_mongodb_prompt_task(prompt_id, db_name, collection_name, width, height, num_images, model_type)

# This function will now submit a task or process directly
def submit_mongodb_grid_task(grid_item_id, db_name=MONGO_DB_NAME, collection_name=MONGO_BIOME_COLLECTION, width=DEFAULT_IMAGE_WIDTH, height=DEFAULT_IMAGE_HEIGHT, 
=======
def submit_mongodb_grid_task(grid_item_id, db_name=MONGO_DB_NAME, collection_name=MONGO_BIOME_COLLECTION, width=DEFAULT_IMAGE_WIDTH, height=DEFAULT_IMAGE_HEIGHT,
>>>>>>> 38ed2eed
                             num_images=DEFAULT_NUM_IMAGES, model_type="stability"):
    """Submits a MongoDB grid processing task to Celery OR processes directly."""
    logger.info(f"Processing MongoDB grid task for item: {grid_item_id}")

    grid_content_str = ""
    try:
        parts = grid_item_id.split("_", 1)
        doc_id = parts[0]
        mongo_helper = MongoDBHelper()
<<<<<<< HEAD
        document = mongo_helper.find_one(db_name, collection_name, {"_id": pymongo.results.ObjectId(doc_id)}) 
=======
        document = mongo_helper.find_one(collection_name, {"_id": pymongo.results.ObjectId(doc_id)})
>>>>>>> 38ed2eed
        if not document: return None, None, f"Error: Document with ID {doc_id} not found."

        grid_content = None
        if len(parts) == 1 and "grid" in document:
            grid_content = document["grid"]
        elif len(parts) > 1 and "possible_grids" in document:
            grid_id_suffix = parts[1]
            for grid_obj in document["possible_grids"]:
                if grid_obj.get("grid_id") == grid_id_suffix:
                    if "layout" in grid_obj:
                        grid_content = grid_obj["layout"]
                        break

        if not grid_content:
            return None, None, f"Error: Grid content not found for item {grid_item_id}."

        grid_content_str = "\n".join([" ".join(map(str, row_cell)) for row_cell in grid_content]) if isinstance(grid_content, list) and all(isinstance(row, list) for row in grid_content) else str(grid_content)

    except Exception as e:
        logger.error(f"Error fetching grid content for {grid_item_id}: {e}")
        return None, None, f"Error fetching grid content for {grid_item_id}: {e}"

    return process_image_generation_task(grid_content_str, width, height, num_images, model_type, is_grid_input=True)

def submit_mongodb_grid_task_from_dropdown(selected_grid, db_name=MONGO_DB_NAME, collection_name=MONGO_BIOME_COLLECTION, width=DEFAULT_IMAGE_WIDTH, height=DEFAULT_IMAGE_HEIGHT, 
                             num_images=DEFAULT_NUM_IMAGES, model_type="stability"):
    """Wrapper to extract grid ID from dropdown selection and submit task"""
    global _grid_id_mapping
    
    if not selected_grid or selected_grid not in _grid_id_mapping:
        return None, None, "Error: Please select a valid grid from the dropdown."
    
    grid_id = _grid_id_mapping[selected_grid]
    return submit_mongodb_grid_task(grid_id, db_name, collection_name, width, height, num_images, model_type)

def submit_batch_process_mongodb_prompts_task_ui(db_name=MONGO_DB_NAME, collection_name=MONGO_BIOME_COLLECTION, limit=10, width=DEFAULT_IMAGE_WIDTH, height=DEFAULT_IMAGE_HEIGHT,
                                     model_type=DEFAULT_TEXT_MODEL, update_db=False):
    """Submits a batch processing task to Celery OR processes directly."""
    logger.info(f"Processing batch processing task for {limit} prompts from {collection_name}.")

    if USE_CELERY:
        task = celery_batch_process_mongodb_prompts_task.apply_async(
            args=[db_name, collection_name, limit, width, height, model_type, update_db],
            queue='cpu_tasks'  # Route to CPU instance
        )
        return f"✅ Batch processing task submitted to CPU instance (ID: {task.id}). Results will be saved to '{OUTPUT_IMAGES_DIR}' on the worker."
    else:
        # Direct batch processing in DEV mode
        try:
            mongo_helper = MongoDBHelper()
            query = {"$or": [
                {"theme_prompt": {"$exists": True}},
                {"description": {"$exists": True}}
            ]}
<<<<<<< HEAD
            prompt_documents = mongo_helper.find_many(db_name, collection_name, query=query, limit=limit)
            
=======
            prompt_documents = mongo_helper.find_many(collection_name, query=query, limit=limit)

>>>>>>> 38ed2eed
            if not prompt_documents:
                return "No prompts found to process in batch."

            results = []
            if _dev_pipeline is None:
                initialize_dev_processors()

            for doc in prompt_documents:
                doc_id = str(doc.get("_id"))
                prompt = doc.get("theme_prompt") or doc.get("description")

                if not prompt and "possible_structures" in doc:
                    for category_key in doc["possible_structures"]:
                        for item_key in doc["possible_structures"][category_key]:
                            if "description" in doc["possible_structures"][category_key][item_key]:
                                prompt = doc["possible_structures"][category_key][item_key]["description"]
                                break
                        if prompt: break

                if not prompt:
                    results.append(f"Skipping {doc_id}: No valid prompt found.")
                    continue

                logger.info(f"Directly batch processing prompt: '{prompt[:50]}'")
                try:
                    images = _dev_pipeline.process_text(prompt)
<<<<<<< HEAD
                    
                    if images:
                        # Save the first image
                        output_path = os.path.join(OUTPUT_IMAGES_DIR, f"batch_{doc_id}.png")
                        images[0].save(output_path)
                        results.append(f"✓ {doc_id}: Generated and saved to {output_path}")
                        
                        # Update database if requested
                        if update_db:
                            try:
                                mongo_helper.update_one(db_name, collection_name, 
                                                      {"_id": doc["_id"]}, 
                                                      {"$set": {"generated_image_path": output_path}})
                                results.append(f"  └─ Updated database record for {doc_id}")
                            except Exception as e:
                                results.append(f"  └─ Failed to update database for {doc_id}: {e}")
=======

                    if images and images[0]:
                        unique_id = str(uuid.uuid4())[:8]
                        image_filename = f"mongo_batch_{unique_id}_{doc_id[:8]}.png"
                        image_path = os.path.join(OUTPUT_IMAGES_DIR, image_filename)
                        images[0].save(image_path)
                        results.append(f"Generated image for: '{prompt[:30]}...' -> {image_filename}")

                        if update_db:
                            update_data = {
                                "processed": True,
                                "processed_at": datetime.now(),
                                "model_used": model_type,
                                "image_path": image_filename
                            }
                            mongo_helper.update_by_id(collection_name, doc_id, update_data)
>>>>>>> 38ed2eed
                    else:
                        results.append(f"✗ {doc_id}: No images generated")
                        
                except Exception as e:
<<<<<<< HEAD
                    results.append(f"✗ {doc_id}: Error generating image - {e}")
            
            return f"Batch processing completed!\n\n" + "\n".join(results)
            
=======
                    logger.error(f"Error in direct batch processing for {doc_id}: {e}", exc_info=True)
                    results.append(f"Failed to process '{prompt[:30]}...' - Error: {e}")

            return "\n".join(results)
>>>>>>> 38ed2eed
        except Exception as e:
            logger.error(f"Error in batch processing: {e}")
            return f"Error in batch processing: {e}"

# --- FastAPI and Gradio app setup code ---
# Create the Gradio Interface
def build_app():
    custom_css = """
    .app.svelte-wpkpf6.svelte-wpkpf6:not(.fill_width) {
        max-width: 1480px;
    }
    """

    title_html = f"""
    <div style="font-size: 2em; font-weight: bold; text-align: center; margin-bottom: 5px">
    Integrated 2D Generation Pipeline ({'Celery Enabled' if USE_CELERY else 'Development Mode'})
    </div>
    <div align="center">
    Generate 2D images for terrain and biomes. {'Heavy tasks are offloaded to Celery workers.' if USE_CELERY else 'Tasks are processed directly on this server.'}
    </div>
    """

    with gr.Blocks(theme=gr.themes.Base(), title='2D Pipeline', css=custom_css) as demo:
        gr.HTML(title_html)

        with gr.Tabs(selected="tab_biome_inspector") as tabs:
            # Biome Inspector Tab
            with gr.TabItem("Biome Inspector", id="tab_biome_inspector"):
                gr.Markdown("# Biome Generation Pipeline Inspector")

                with gr.Row():
                    biome_db_name = gr.Textbox(
                        label="Database Name",
                        value=MONGO_DB_NAME,
                        placeholder="Enter database name"
                    )
                    biome_collection_name = gr.Textbox(
                        label="Collection Name",
                        value=MONGO_BIOME_COLLECTION,
                        placeholder="Enter collection name"
                    )

                with gr.Row():
                    biome_inspector_theme_input = gr.Textbox(
                        label="Enter Biome Theme",
                        placeholder="e.g., A lush forest with ancient ruins",
                        value="A densely packed, multi-layered cyberpunk city with towering skyscrapers, neon signs, and hidden alleyways."
                    )
                    biome_inspector_structure_types_input = gr.Textbox(
                        label="Enter Structure Types (comma-separated)",
                        value="MegaCorp Tower, Neon Arcade, Data Hub, Slum Dwelling, Skybridge, Rooftop Garden",
                        placeholder="e.g., House, Shop, Tower, Well"
                    )

                biome_inspector_generate_button = gr.Button("Generate Biome")
                biome_inspector_output_message = gr.Textbox(label="Generation Status", interactive=False, max_lines=3)

                gr.Markdown("---")

                gr.Markdown("## View Generated Biomes")

                initial_biome_names = []
                initial_selected_biome = None
                try:
                    initial_biome_names = get_biome_names(biome_db_name.value, biome_collection_name.value)
                    if initial_biome_names:
                        initial_selected_biome = initial_biome_names[-1] # Set the last biome as default
                except Exception as e:
                    _biome_logger.error(f"Error fetching initial biome names for inspector: {e}")

                # Calculate initial display values for the selected biome (if any)
                initial_biome_display_text = ""
                initial_grid_display_text = ""
                initial_image_urls_for_gallery_init = [] # This will hold only URLs (strings) for initial value

                if initial_selected_biome:
                    try:
                        # Call the display function to get the initial content in the (url, caption) format
                        temp_json, temp_grid, temp_image_tuples = display_selected_biome(
                            biome_db_name.value,
                            biome_collection_name.value,
                            initial_selected_biome
                        )
                        initial_biome_display_text = temp_json
                        initial_grid_display_text = temp_grid
                        # Extract only URLs for the initial value of gr.Gallery
                        initial_image_urls_for_gallery_init = [item[0] for item in temp_image_tuples]
                    except Exception as e:
                        _biome_logger.error(f"Error fetching initial biome display details for inspector: {e}")


                biome_inspector_selector = gr.Dropdown(
                    choices=initial_biome_names,
                    label="Select Biome to View",
                    interactive=True,
                    value=initial_selected_biome
                )

                with gr.Row():
                    with gr.Column(scale=2):
                        biome_inspector_display = gr.Textbox(
                            label="Biome Details (JSON)",
                            value=initial_biome_display_text, # Use the pre-calculated initial value
                            interactive=False,
                            lines=15,
                            max_lines=30,
                            show_copy_button=True,
                        )
                        biome_grid_display = gr.Textbox(
                            label="Grid Data",
                            value=initial_grid_display_text, # Use the pre-calculated initial value
                            interactive=False,
                            lines=5,
                            max_lines=10,
                            show_copy_button=True,
                            elem_id="biome_grid_display_textbox"
                        )
                    with gr.Column(scale=1):
                        biome_image_display = gr.Gallery(
                            label="Generated Biome Images",
                            # For initial value, Gradio Gallery expects a list of URLs (strings).
                            # For updates, it can take lists of (url, caption) tuples or dicts.
                            value=initial_image_urls_for_gallery_init,
                            interactive=False,
                            height=400,
                            columns=2,
                            rows=-1,
                            object_fit="contain",
                            preview=True,
                        )

            # Text to Image Tab
            with gr.TabItem("Text to Image", id="tab_text_image"):
                with gr.Row():
                    with gr.Column(scale=3):
                        text_input = gr.Textbox(label="Text Prompt", placeholder="Enter a description of the image you want to generate...")
                        with gr.Row():
                            text_width = gr.Slider(minimum=256, maximum=1024, value=DEFAULT_IMAGE_WIDTH, step=64, label="Width")
                            text_height = gr.Slider(minimum=256, maximum=1024, value=DEFAULT_IMAGE_HEIGHT, step=64, label="Height")
                        text_num_images = gr.Slider(minimum=1, maximum=4, value=DEFAULT_NUM_IMAGES, step=1, label="Number of Images")
                        text_model = gr.Dropdown(["openai", "stability", "local"], value=DEFAULT_TEXT_MODEL, label="Model")
                        text_submit = gr.Button("Generate Image from Text")

                    with gr.Column(scale=2):
                        text_output = gr.Image(label=f"Generated Image (Check '{OUTPUT_IMAGES_DIR}')", interactive=False)
                        text_message = gr.Textbox(label="Status", interactive=False)

            # Grid to Image Tab
            with gr.TabItem("Grid to Image", id="tab_grid_image"):
                with gr.Row():
                    with gr.Column(scale=3):
                        gr.Markdown("""
                        ## Grid Format
                        Use numbers to represent different terrain types:
                        - 0: Plain
                        - 1: Forest
                        - 2: Mountain
                        - 3: Water
                        - 4: Desert
                        - 5: Snow
                        - 6: Swamp
                        - 7: Hills
                        - 8: Urban
                        - 9: Ruins
                        """)
                        grid_input = gr.Textbox(label="Grid Data", placeholder="Enter your grid data...", lines=10)
                        sample_button = gr.Button("Load Sample Grid")
                        with gr.Row():
                            grid_width = gr.Slider(minimum=256, maximum=1024, value=DEFAULT_IMAGE_WIDTH, step=64, label="Width")
                            grid_height = gr.Slider(minimum=256, maximum=1024, value=DEFAULT_IMAGE_HEIGHT, step=64, label="Height")
                        grid_num_images = gr.Slider(minimum=1, maximum=4, value=DEFAULT_NUM_IMAGES, step=1, label="Number of Images")
                        grid_model = gr.Dropdown(["openai", "stability", "local"], value=DEFAULT_GRID_MODEL, label="Model")
                        grid_submit = gr.Button("Generate Image from Grid")

                    with gr.Column(scale=2):
                        with gr.Row():
                            grid_output = gr.Image(label=f"Generated Terrain (Check '{OUTPUT_IMAGES_DIR}')", interactive=False)
                            grid_viz = gr.Image(label=f"Grid Visualization (Check '{OUTPUT_IMAGES_DIR}')", interactive=False)
                        grid_message = gr.Textbox(label="Status", interactive=False)

            # File Upload Tab
            with gr.TabItem("File Upload", id="tab_file"):
                with gr.Row():
                    with gr.Column(scale=3):
                        file_upload = gr.File(label="Upload a text file or grid file", type="filepath")
                        gr.Markdown("System will automatically detect if the file contains text or grid data")
                        with gr.Row():
                            file_width = gr.Slider(minimum=256, maximum=1024, value=DEFAULT_IMAGE_WIDTH, step=64, label="Width")
                            file_height = gr.Slider(minimum=256, maximum=1024, value=DEFAULT_IMAGE_HEIGHT, step=64, label="Height")
                        file_num_images = gr.Slider(minimum=1, maximum=4, value=DEFAULT_NUM_IMAGES, step=1, label="Number of Images")
                        with gr.Row():
                            file_text_model = gr.Dropdown(["openai", "stability", "local"], value=DEFAULT_TEXT_MODEL, label="Text Model")
                            file_grid_model = gr.Dropdown(["openai", "stability", "local"], value=DEFAULT_GRID_MODEL, label="Grid Model")
                        file_submit = gr.Button("Process File")

                    with gr.Column(scale=2):
                        with gr.Row():
                            file_output = gr.Image(label=f"Generated Image (Check '{OUTPUT_IMAGES_DIR}')", interactive=False)
                            file_grid_viz = gr.Image(label=f"Grid Visualization (if applicable, Check '{OUTPUT_IMAGES_DIR}')", interactive=False)
                        file_message = gr.Textbox(label="Status", interactive=False)
<<<<<<< HEAD
            
            # 3D Generation Tab
            with gr.TabItem("3D Generation", id="tab_3d_generation"):
                gr.Markdown("# 3D Model Generation")
                gr.Markdown(f"Generate 3D models from images or text prompts. {'Tasks are processed on GPU workers via Celery.' if USE_CELERY else 'Tasks are processed directly (mock mode).'}")
                
                with gr.Tabs() as threaded_tabs:
                    # Image to 3D Tab
                    with gr.TabItem("Image to 3D", id="tab_image_to_3d"):
                        with gr.Row():
                            with gr.Column(scale=3):
                                threeded_image_upload = gr.File(
                                    label="Upload Image", 
                                    file_types=["image"],
                                    type="filepath"
                                )
                                gr.Markdown("""
                                **Supported formats:** JPG, PNG, WEBP  
                                **Recommended:** High-contrast images with clear subject matter work best for 3D reconstruction.
                                """)
                                with gr.Row():
                                    threeded_with_texture = gr.Checkbox(
                                        label="Generate with Texture", 
                                        value=True,
                                        info="Include color/texture information in the 3D model"
                                    )
                                    threeded_output_format = gr.Dropdown(
                                        choices=["glb", "obj", "ply"], 
                                        value="glb", 
                                        label="Output Format",
                                        info="GLB: Complete format with textures, OBJ: Geometry only, PLY: Point cloud"
                                    )
                                threeded_model_type = gr.Dropdown(
                                    choices=["hunyuan3d"], 
                                    value="hunyuan3d", 
                                    label="3D Model Type"
                                )
                                threeded_image_submit = gr.Button("Generate 3D Model from Image", variant="primary")
                            
                            with gr.Column(scale=2):
                                threeded_image_output = gr.File(
                                    label=f"Generated 3D Model (Check '{OUTPUT_3D_ASSETS_DIR}')", 
                                    interactive=False
                                )
                                threeded_image_message = gr.Textbox(
                                    label="Status", 
                                    interactive=False,
                                    lines=3
                                )
                                gr.Markdown("""
                                **Download:** Once generated, you can download the 3D model file.  
                                **Viewing:** Use software like Blender, MeshLab, or online 3D viewers to open the model.
                                """)
                    
                    # Text to 3D Tab
                    with gr.TabItem("Text to 3D", id="tab_text_to_3d"):
                        with gr.Row():
                            with gr.Column(scale=3):
                                threeded_text_prompt = gr.Textbox(
                                    label="Text Prompt", 
                                    placeholder="Describe the object you want to generate in 3D (e.g., 'A red sports car', 'A medieval castle')",
                                    lines=3
                                )
                                gr.Markdown("""
                                **Pipeline:** Text → Image → 3D Model  
                                **Tips:** Be descriptive and specific. Mention colors, materials, and key features.
                                """)
                                with gr.Row():
                                    threeded_text_with_texture = gr.Checkbox(
                                        label="Generate with Texture", 
                                        value=True,
                                        info="Include color/texture information in the 3D model"
                                    )
                                    threeded_text_output_format = gr.Dropdown(
                                        choices=["glb", "obj", "ply"], 
                                        value="glb", 
                                        label="Output Format"
                                    )
                                threeded_text_model_type = gr.Dropdown(
                                    choices=["hunyuan3d"], 
                                    value="hunyuan3d", 
                                    label="3D Model Type"
                                )
                                threeded_text_submit = gr.Button("Generate 3D Model from Text", variant="primary")
                            
                            with gr.Column(scale=2):
                                threeded_intermediate_image = gr.Image(
                                    label=f"Intermediate Image (Check '{OUTPUT_IMAGES_DIR}')", 
                                    interactive=False
                                )
                                threeded_text_output = gr.File(
                                    label=f"Generated 3D Model (Check '{OUTPUT_3D_ASSETS_DIR}')", 
                                    interactive=False
                                )
                                threeded_text_message = gr.Textbox(
                                    label="Status", 
                                    interactive=False,
                                    lines=3
                                )
                
                # GPU Instance Management Section
                with gr.Accordion("GPU Instance Management", open=False):
                    gr.Markdown("### AWS GPU Instance Control")
                    gr.Markdown("Manage the GPU instance used for 3D generation tasks.")
                    
                    with gr.Row():
                        gpu_action = gr.Dropdown(
                            choices=["start", "stop", "status"], 
                            value="status", 
                            label="Action"
                        )
                        gpu_submit = gr.Button("Execute GPU Action")
                    
                    gpu_status = gr.Textbox(
                        label="GPU Instance Status", 
                        interactive=False,
                        lines=2
                    )
                    
                    gr.Markdown("""
                    **Note:** GPU instance management is only available in production mode with proper AWS credentials.  
                    - **Start:** Boot up the GPU instance for 3D processing  
                    - **Stop:** Shut down the GPU instance to save costs  
                    - **Status:** Check current instance state and cost estimates  
                    """)
            
=======

>>>>>>> 38ed2eed
            # MongoDB Prompts Tab
            with gr.TabItem("MongoDB", id="tab_mongodb"):
                with gr.Tabs() as mongo_tabs:
                    with gr.TabItem("Text Prompts", id="tab_mongo_text"):
                        with gr.Row():
                            with gr.Column(scale=2):
                                mongo_db_name = gr.Textbox(label="Database Name", value=MONGO_DB_NAME, placeholder="Enter database name")
                                mongo_collection = gr.Textbox(label="Collection Name", value=MONGO_BIOME_COLLECTION, placeholder="Enter collection name")
                                mongo_fetch_btn = gr.Button("Fetch Prompts")
                                with gr.Row():
                                    mongo_width = gr.Slider(minimum=256, maximum=1024, value=DEFAULT_IMAGE_WIDTH, step=64, label="Width")
                                    mongo_height = gr.Slider(minimum=256, maximum=1024, value=DEFAULT_IMAGE_HEIGHT, step=64, label="Height")
                                mongo_num_images = gr.Slider(minimum=1, maximum=4, value=DEFAULT_NUM_IMAGES, step=1, label="Number of Images")
                                mongo_model = gr.Dropdown(["openai", "stability", "local"], value=DEFAULT_TEXT_MODEL, label="Model")
                            mongo_process_btn = gr.Button("Generate Image", interactive=False)

                        with gr.Column(scale=2):
                            mongo_prompts = gr.Dropdown(label="Select a Prompt", choices=[], interactive=False, allow_custom_value=True)
                            mongo_status = gr.Textbox(label="Status", interactive=False)
                            mongo_output = gr.Image(label=f"Generated Image (Check '{OUTPUT_IMAGES_DIR}')", interactive=False)
                            mongo_message = gr.Textbox(label="Generation Status", interactive=False)

                    with gr.Accordion("Batch Processing", open=False):
                        with gr.Row():
                            batch_limit = gr.Slider(minimum=1, maximum=50, value=10, step=1, label="Number of Prompts to Process")
                            update_db = gr.Checkbox(label="Update MongoDB after processing", value=True)
                        batch_process_btn = gr.Button("Batch Process Prompts")
                        batch_results = gr.Textbox(label="Batch Processing Results", interactive=False, lines=10)

                with gr.TabItem("Grid Data", id="tab_mongo_grid"):
                    with gr.Row():
                        with gr.Column(scale=2):
                            grid_db_name = gr.Textbox(label="Database Name", value=MONGO_DB_NAME, placeholder="Enter database name")
                            grid_collection = gr.Textbox(label="Collection Name", value=MONGO_BIOME_COLLECTION, placeholder="Enter collection name")
                            grid_fetch_btn = gr.Button("Fetch Grids")
                            with gr.Row():
                                grid_width = gr.Slider(minimum=256, maximum=1024, value=DEFAULT_IMAGE_WIDTH, step=64, label="Width")
                                grid_height = gr.Slider(minimum=256, maximum=1024, value=DEFAULT_IMAGE_HEIGHT, step=64, label="Height")
                            grid_num_images = gr.Slider(minimum=1, maximum=4, value=1, step=1, label="Number of Images")
                            grid_model = gr.Dropdown(["openai", "stability", "local"], value=DEFAULT_GRID_MODEL, label="Model")
                            grid_process_btn = gr.Button("Generate Image", interactive=False)

                        with gr.Column(scale=2):
                            grid_items = gr.Dropdown(label="Select a Grid", choices=[], interactive=False, allow_custom_value=True)
                            grid_status = gr.Textbox(label="Status", interactive=False)
                            grid_output = gr.Image(label=f"Generated Image (Check '{OUTPUT_IMAGES_DIR}')", interactive=False)
                            grid_visualization = gr.Image(label=f"Grid Visualization (Check '{OUTPUT_IMAGES_DIR}')", interactive=False)
                            grid_message = gr.Textbox(label="Generation Status", interactive=False)

        # --- Event Handlers ---

        # Biome Inspector Tab Event Handlers
        biome_inspector_generate_button.click(
            fn=handler,
            inputs=[biome_inspector_theme_input, biome_inspector_structure_types_input, biome_db_name, biome_collection_name],
            outputs=[biome_inspector_output_message, biome_inspector_selector]
        )

        biome_inspector_selector.change(
            fn=display_selected_biome,
            inputs=[biome_db_name, biome_collection_name, biome_inspector_selector],
            outputs=[biome_inspector_display, biome_grid_display, biome_image_display]
        )


        # Text to Image Tab
        text_submit.click(
            submit_text_prompt_task,
            inputs=[text_input, text_width, text_height, text_num_images, text_model],
            outputs=[text_output, text_message]
        )

        # Grid to Image Tab
        grid_submit.click(
            submit_grid_input_task,
            inputs=[grid_input, grid_width, grid_height, grid_num_images, grid_model],
            outputs=[grid_output, grid_viz, grid_message]
        )

        # File Upload Tab
        file_submit.click(
            submit_file_upload_task,
            inputs=[file_upload, file_width, file_height, file_num_images, file_text_model, file_grid_model],
            outputs=[file_output, file_grid_viz, file_message]
        )
<<<<<<< HEAD
        
        # 3D Generation Tab Event Handlers
        threeded_image_submit.click(
            submit_3d_from_image_task,
            inputs=[threeded_image_upload, threeded_with_texture, threeded_output_format, threeded_model_type],
            outputs=[threeded_image_output, threeded_image_message]
        )
        
        threeded_text_submit.click(
            submit_3d_from_prompt_task,
            inputs=[threeded_text_prompt, threeded_text_with_texture, threeded_text_output_format, threeded_text_model_type],
            outputs=[threeded_intermediate_image, threeded_text_output, threeded_text_message]
        )
        
        gpu_submit.click(
            manage_gpu_instance_task,
            inputs=[gpu_action],
            outputs=[gpu_status]
        )
        
=======

>>>>>>> 38ed2eed
        sample_button.click(
            lambda: create_sample_grid(),
            inputs=[],
            outputs=[grid_input]
        )

        # MongoDB Prompt tab event handlers
        mongo_fetch_btn.click(
<<<<<<< HEAD
            get_prompts_for_dropdown, 
            inputs=[mongo_db_name, mongo_collection], 
=======
            get_prompts_from_mongodb,
            inputs=[mongo_db_name, mongo_collection],
>>>>>>> 38ed2eed
            outputs=[mongo_prompts, mongo_status]
        ).then(
            lambda: (gr.update(interactive=True), gr.update(interactive=True)),
            outputs=[mongo_prompts, mongo_process_btn]
        )

        mongo_process_btn.click(
<<<<<<< HEAD
            submit_mongodb_prompt_task_from_dropdown, 
=======
            submit_mongodb_prompt_task,
>>>>>>> 38ed2eed
            inputs=[
                mongo_prompts, mongo_db_name, mongo_collection,
                mongo_width, mongo_height, mongo_num_images, mongo_model
            ],
            outputs=[mongo_output, mongo_message]
        )

        batch_process_btn.click(
            submit_batch_process_mongodb_prompts_task_ui,
            inputs=[
                mongo_db_name, mongo_collection, batch_limit,
                mongo_width, mongo_height, mongo_model, update_db
            ],
            outputs=[batch_results]
        )

        # MongoDB Grid tab event handlers
        grid_fetch_btn.click(
<<<<<<< HEAD
            get_grids_for_dropdown, 
            inputs=[grid_db_name, grid_collection], 
=======
            get_grids_from_mongodb,
            inputs=[grid_db_name, grid_collection],
>>>>>>> 38ed2eed
            outputs=[grid_items, grid_status]
        ).then(
            lambda: (gr.update(interactive=True), gr.update(interactive=True)),
            outputs=[grid_items, grid_process_btn]
        )

        grid_process_btn.click(
<<<<<<< HEAD
            submit_mongodb_grid_task_from_dropdown, 
=======
            submit_mongodb_grid_task,
>>>>>>> 38ed2eed
            inputs=[
                grid_items, grid_db_name, grid_collection,
                grid_width, grid_height, grid_num_images, grid_model
            ],
            outputs=[grid_output, grid_visualization, grid_message]
        )

    return demo

# Main execution block
if __name__ == "__main__":
    parser = argparse.ArgumentParser()
    parser.add_argument('--port', type=int, default=8080)
    parser.add_argument('--host', type=str, default='0.0.0.0')
    parser.add_argument('--share', action='store_true', help='Share the Gradio app')
    args = parser.parse_args()

    # Ensure local output directories still exist for other image generation tasks if needed
    os.makedirs(OUTPUT_DIR, exist_ok=True)
    os.makedirs(OUTPUT_IMAGES_DIR, exist_ok=True)
    os.makedirs(OUTPUT_3D_ASSETS_DIR, exist_ok=True)

    try:
        if not USE_CELERY:
            initialize_dev_processors()
        else:
            logger.info("merged_gradio_app.py: Application starting (CPU-only, submitting tasks to Celery).")

        logger.info("merged_gradio_app.py: Building Gradio app interface...")
        demo = build_app()
        logger.info("merged_gradio_app.py: Gradio app interface built.")

        logger.info("merged_gradio_app.py: Attempting to launch Gradio application...")
        logger.info(f"merged_gradio_app.py: Gradio application will be accessible on port: {args.port}")

        demo.launch(server_name=args.host, server_port=args.port, share=args.share)

    except Exception as e:
        logger.critical(f"merged_gradio_app.py: A critical error occurred during application startup: {str(e)}", exc_info=True)
        print(f"\nFATAL ERROR: Application could not start. Details: {e}")

        # Fallback UI (simplified to only 2D image/grid processing with messages)
        try:
            import gradio as gr
            from PIL import Image, ImageDraw, ImageFont
            import numpy as np

            def fallback_dummy_task_submit(input_data, *args):
                dummy_image = Image.new('RGB', (256, 256), color=(100, 100, 100))
                draw = ImageDraw.Draw(dummy_image)
                try:
                    font = ImageFont.truetype("arial.ttf", 20)
                except IOError:
                    font = ImageFont.load_default()
                text = "Task cannot be submitted.\nFull app failed to load."
                text_bbox = draw.textbbox((0,0), text, font=font)
                text_width = text_bbox[2] - text_bbox[0]
                text_height = text_bbox[3] - text_bbox[1]
                draw.text(((256 - text_width) / 2, (256 - text_height) / 2), text, (255, 255, 255), font=font)
                return dummy_image, "Fallback: App initialization failed. Tasks cannot be processed."

            def fallback_dummy_grid_submit(input_data, *args):
                dummy_image = Image.new('RGB', (256, 256), color=(150, 100, 100))
                draw = ImageDraw.Draw(dummy_image)
                try:
                    font = ImageFont.truetype("arial.ttf", 20)
                except IOError:
                    font = ImageFont.load_default()
                text = "Grid Task cannot be submitted.\nFull app failed to load."
                text_bbox = draw.textbbox((0,0), text, font=font)
                text_width = text_bbox[2] - text_bbox[0]
                text_height = text_bbox[3] - text_bbox[1]
                draw.text(((256 - text_width) / 2, (256, - text_height) / 2), text, (255, 255, 255), font=font)
                return dummy_image, dummy_image, "Fallback: App initialization failed. Tasks cannot be processed."

            def fallback_dummy_biome_generate(theme, structures):
                 return "Fallback: Biome generation not available. App initialization failed.", gr.update(choices=[], value=None)

            fallback_demo_app = gr.Blocks(theme=gr.themes.Base())
            with fallback_demo_app:
                gr.HTML(f"""
                <div style="font-size: 2em; font-weight: bold; text-align: center; margin-bottom: 5px">
                2D Generation Only Mode (Emergency Fallback)
                </div>
                <div align="center" style="color: red; margin-bottom: 20px">
                Full application startup failed due to: {str(e)}
                </div>
                <div align="center">
                <p>This is a simplified interface. For full features, ensure Redis is running and Celery workers are configured and active.</p>
                </div>
                """)
                with gr.Tabs(selected="tab_biome_inspector_fallback") as fallback_tabs:
                    with gr.TabItem("Biome Inspector (Fallback)", id="tab_biome_inspector_fallback"):
                        gr.Markdown("# Biome Generation Pipeline Inspector (Fallback)")
                        gr.HTML("<p>Biome generation and viewing features are limited as the main app failed to load.</p>")
                        fallback_biome_inspector_theme_input = gr.Textbox(
                            label="Enter Biome Theme (Fallback)",
                            placeholder="e.g., A lush forest with ancient ruins"
                        )
                        fallback_biome_inspector_structure_types_input = gr.Textbox(
                            label="Enter Structure Types (comma-separated) (Fallback)",
                            placeholder="e.g., House, Shop, Tower"
                        )
                        fallback_biome_inspector_generate_button = gr.Button("Generate Biome (Fallback)")
                        fallback_biome_inspector_output_message = gr.Textbox(label="Generation Status (Fallback)", interactive=False)

                        fallback_biome_inspector_generate_button.click(
                            fallback_dummy_biome_generate,
                            inputs=[fallback_biome_inspector_theme_input, fallback_biome_inspector_structure_types_input],
                            outputs=[fallback_biome_inspector_output_message, gr.Dropdown(choices=[], value=None)]
                        )
                        gr.HTML("<p>Please resolve the main application errors to access full biome features.</p>")

                    with gr.TabItem("Text to Image (Fallback)"):
                        fallback_text_input = gr.Textbox(label="Text Prompt", placeholder="Enter a description...")
                        fallback_text_width = gr.Slider(minimum=256, maximum=1024, value=512, step=64, label="Width")
                        fallback_text_height = gr.Slider(minimum=256, maximum=1024, value=512, step=64, label="Height")
                        fallback_text_num_images = gr.Slider(minimum=1, maximum=4, value=1, step=1, label="Number of Images")
                        fallback_text_model = gr.Dropdown(["openai", "stability", "local"], value="openai", label="Model")
                        fallback_text_output = gr.Image(label="Generated Image")
                        fallback_text_message = gr.Textbox(label="Status", interactive=False)
                        gr.Button("Generate Image").click(
                            fallback_dummy_task_submit,
                            inputs=[fallback_text_input, fallback_text_width, fallback_text_height, fallback_text_num_images, fallback_text_model],
                            outputs=[fallback_text_output, fallback_text_message]
                        )
                    with gr.TabItem("Grid to Image (Fallback)"):
                        fallback_grid_input = gr.Textbox(label="Grid Data", lines=10, placeholder="Enter grid data...")
                        fallback_grid_width = gr.Slider(minimum=256, maximum=1024, value=512, step=64, label="Width")
                        fallback_grid_height = gr.Slider(minimum=256, maximum=1024, value=512, step=64, label="Height")
                        fallback_grid_num_images = gr.Slider(minimum=1, maximum=4, value=1, step=1, label="Number of Images")
                        fallback_grid_model = gr.Dropdown(["openai", "stability", "local"], value="stability", label="Model")
                        fallback_grid_output = gr.Image(label="Generated Terrain")
                        fallback_grid_viz = gr.Image(label="Grid Visualization")
                        fallback_grid_message = gr.Textbox(label="Status", interactive=False)
                        gr.Button("Generate Grid Image").click(
                            fallback_dummy_grid_submit,
                            inputs=[fallback_grid_input, fallback_grid_width, fallback_grid_height, fallback_grid_num_images, fallback_grid_model],
                            outputs=[fallback_grid_output, fallback_grid_viz, fallback_grid_message]
                        )
            logger.info("merged_gradio_app.py: Attempting to launch minimal 2D-only fallback app...")
            logger.info(f"merged_gradio_app.py: Fallback app will be accessible on port: {args.port}")
            fallback_demo_app.launch(server_name=args.host, server_port=args.port, share=args.share)
            logger.info("merged_gradio_app.py: Minimal 2D-only fallback app launched.")
        except Exception as fallback_launch_e:
            logger.critical(f"merged_gradio_app.py: CRITICAL: Failed to launch even the minimal 2D-only fallback app: {fallback_launch_e}", exc_info=True)
            print(f"FATAL: Could not start any part of the application. Please check your Python installation and core dependencies.")<|MERGE_RESOLUTION|>--- conflicted
+++ resolved
@@ -30,15 +30,10 @@
     DEFAULT_IMAGE_WIDTH, DEFAULT_IMAGE_HEIGHT, DEFAULT_NUM_IMAGES,
     OUTPUT_DIR, OUTPUT_IMAGES_DIR, OUTPUT_3D_ASSETS_DIR,
     MONGO_DB_NAME, MONGO_BIOME_COLLECTION,
-<<<<<<< HEAD
     REDIS_BROKER_URL, REDIS_CONFIG, # Enhanced Redis configuration
     USE_CELERY # <--- NEW: Flag to control Celery usage
-=======
-    REDIS_BROKER_URL,
-    USE_CELERY
->>>>>>> 38ed2eed
 )
-from db_helper import MongoDBHelper
+from db_helper import MongoDBHelper 
 
 # Global variables to store ID mappings for dropdowns
 _prompt_id_mapping = {}
@@ -48,14 +43,7 @@
 # Setting logging level to DEBUG to capture detailed information, especially for grid issues.
 logging.basicConfig(level=logging.DEBUG, format='%(asctime)s - %(name)s - %(levelname)s - %(message)s')
 logger = logging.getLogger(__name__)
-_biome_logger = logging.getLogger("BiomeInspector")
-
-# --- CRITICAL ADDITION: Silence pymongo.topology debug logs ---
-# Get the specific logger used by pymongo for topology messages
-pymongo_logger = logging.getLogger("pymongo.topology")
-# Set its level to WARNING or INFO to suppress DEBUG messages
-pymongo_logger.setLevel(logging.WARNING)
-# You can also set it to logging.INFO if you want to see INFO level messages from pymongo topology
+_biome_logger = logging.getLogger("BiomeInspector") # Defined globally and early
 
 # --- Redis Connection Testing ---
 def test_redis_connectivity():
@@ -91,7 +79,6 @@
     from tasks import generate_text_image as celery_generate_text_image, \
                       generate_grid_image as celery_generate_grid_image, \
                       run_biome_generation as celery_run_biome_generation, \
-<<<<<<< HEAD
                       batch_process_mongodb_prompts_task as celery_batch_process_mongodb_prompts_task, \
                       generate_3d_model_from_image as celery_generate_3d_model_from_image, \
                       generate_3d_model_from_prompt as celery_generate_3d_model_from_prompt, \
@@ -99,9 +86,6 @@
     # No direct model processor imports needed here, as they run on the worker.
     # from celery import Celery # Might need this if you want to track task results directly
     # from tasks import app as celery_app_instance # if you need to access backend results
-=======
-                      batch_process_mongodb_prompts_task as celery_batch_process_mongodb_prompts_task
->>>>>>> 38ed2eed
 else:
     logger.info("Running in DEVELOPMENT mode (Direct Processing).\n")
     from pipeline.text_processor import TextProcessor
@@ -422,17 +406,12 @@
                gr.update(choices=get_biome_names(db_name, collection_name), value=None)
 
     if USE_CELERY:
-<<<<<<< HEAD
         # Submit task to Celery CPU queue
         task = celery_run_biome_generation.apply_async(
             args=[theme, structure_types_str],
             queue='cpu_tasks'  # Route to CPU instance
         )
         msg = f"✅ Biome generation task submitted to CPU instance (ID: {task.id}). Please refresh 'View Generated Biomes' after a moment to see the new entry."
-=======
-        task = celery_run_biome_generation.delay(theme, structure_types_str)
-        msg = f"✅ Biome generation task submitted (ID: {task.id}). Please refresh 'View Generated Biomes' after a moment to see the new entry."
->>>>>>> 38ed2eed
     else:
         try:
             msg = await generate_biome(theme, structure_type_list)
@@ -657,11 +636,7 @@
             {"theme_prompt": {"$exists": True}},
             {"description": {"$exists": True}}
         ]}
-<<<<<<< HEAD
         documents = mongo_helper.find_many(db_name, collection_name, query=query, limit=limit) 
-=======
-        documents = mongo_helper.find_many(collection_name, query=query, limit=limit)
->>>>>>> 38ed2eed
         if not documents:
             return [], "No prompts found in the specified collection."
         prompt_items = []
@@ -681,7 +656,6 @@
         logger.error(f"MongoDB connection error fetching prompts: {str(e)}")
         return [], f"Error connecting to MongoDB: {str(e)}"
 
-<<<<<<< HEAD
 def get_prompts_for_dropdown(db_name=MONGO_DB_NAME, collection_name=MONGO_BIOME_COLLECTION, limit=100):
     """Retrieve prompts from MongoDB and format for dropdown"""
     global _prompt_id_mapping
@@ -702,28 +676,6 @@
         _prompt_id_mapping[display_choice] = doc_id
     
     return gr.update(choices=choices, value=choices[0] if choices else None), status
-=======
-def submit_mongodb_prompt_task(prompt_id, db_name=MONGO_DB_NAME, collection_name=MONGO_BIOME_COLLECTION, width=DEFAULT_IMAGE_WIDTH, height=DEFAULT_IMAGE_HEIGHT,
-                             num_images=DEFAULT_NUM_IMAGES, model_type=DEFAULT_TEXT_MODEL):
-    """Submits a MongoDB prompt processing task to Celery OR processes directly."""
-    logger.info(f"Processing MongoDB prompt task for ID: {prompt_id}")
-
-    prompt_content = ""
-    try:
-        mongo_helper = MongoDBHelper()
-        document = mongo_helper.find_one(collection_name, {"_id": pymongo.results.ObjectId(prompt_id)})
-        if document:
-            prompt_content = document.get("theme_prompt") or document.get("description") or \
-                             (next((item["description"] for category in document.get("possible_structures", {}).values() for item in category.values() if "description" in item), None))
-        if not prompt_content:
-            return None, f"Error: No prompt content found for ID {prompt_id}."
-    except Exception as e:
-        logger.error(f"Error fetching prompt content for ID {prompt_id}: {e}")
-        return None, f"Error fetching prompt content for ID {prompt_id}: {e}"
-
-    return process_image_generation_task(prompt_content, width, height, num_images, model_type, is_grid_input=False)
-
->>>>>>> 38ed2eed
 
 def get_grids_from_mongodb(db_name=MONGO_DB_NAME, collection_name=MONGO_BIOME_COLLECTION, limit=100):
     """Retrieve grid data from MongoDB collection"""
@@ -754,7 +706,6 @@
         logger.error(f"MongoDB connection error fetching grids: {str(e)}")
         return [], f"Error connecting to MongoDB: {str(e)}"
 
-<<<<<<< HEAD
 def get_grids_for_dropdown(db_name=MONGO_DB_NAME, collection_name=MONGO_BIOME_COLLECTION, limit=100):
     """Retrieve grids from MongoDB and format for dropdown"""
     global _grid_id_mapping
@@ -811,9 +762,6 @@
 
 # This function will now submit a task or process directly
 def submit_mongodb_grid_task(grid_item_id, db_name=MONGO_DB_NAME, collection_name=MONGO_BIOME_COLLECTION, width=DEFAULT_IMAGE_WIDTH, height=DEFAULT_IMAGE_HEIGHT, 
-=======
-def submit_mongodb_grid_task(grid_item_id, db_name=MONGO_DB_NAME, collection_name=MONGO_BIOME_COLLECTION, width=DEFAULT_IMAGE_WIDTH, height=DEFAULT_IMAGE_HEIGHT,
->>>>>>> 38ed2eed
                              num_images=DEFAULT_NUM_IMAGES, model_type="stability"):
     """Submits a MongoDB grid processing task to Celery OR processes directly."""
     logger.info(f"Processing MongoDB grid task for item: {grid_item_id}")
@@ -823,11 +771,7 @@
         parts = grid_item_id.split("_", 1)
         doc_id = parts[0]
         mongo_helper = MongoDBHelper()
-<<<<<<< HEAD
         document = mongo_helper.find_one(db_name, collection_name, {"_id": pymongo.results.ObjectId(doc_id)}) 
-=======
-        document = mongo_helper.find_one(collection_name, {"_id": pymongo.results.ObjectId(doc_id)})
->>>>>>> 38ed2eed
         if not document: return None, None, f"Error: Document with ID {doc_id} not found."
 
         grid_content = None
@@ -863,7 +807,8 @@
     grid_id = _grid_id_mapping[selected_grid]
     return submit_mongodb_grid_task(grid_id, db_name, collection_name, width, height, num_images, model_type)
 
-def submit_batch_process_mongodb_prompts_task_ui(db_name=MONGO_DB_NAME, collection_name=MONGO_BIOME_COLLECTION, limit=10, width=DEFAULT_IMAGE_WIDTH, height=DEFAULT_IMAGE_HEIGHT,
+# This function will now submit a batch task or process directly
+def submit_batch_process_mongodb_prompts_task_ui(db_name=MONGO_DB_NAME, collection_name=MONGO_BIOME_COLLECTION, limit=10, width=DEFAULT_IMAGE_WIDTH, height=DEFAULT_IMAGE_HEIGHT, 
                                      model_type=DEFAULT_TEXT_MODEL, update_db=False):
     """Submits a batch processing task to Celery OR processes directly."""
     logger.info(f"Processing batch processing task for {limit} prompts from {collection_name}.")
@@ -882,13 +827,8 @@
                 {"theme_prompt": {"$exists": True}},
                 {"description": {"$exists": True}}
             ]}
-<<<<<<< HEAD
             prompt_documents = mongo_helper.find_many(db_name, collection_name, query=query, limit=limit)
             
-=======
-            prompt_documents = mongo_helper.find_many(collection_name, query=query, limit=limit)
-
->>>>>>> 38ed2eed
             if not prompt_documents:
                 return "No prompts found to process in batch."
 
@@ -915,7 +855,6 @@
                 logger.info(f"Directly batch processing prompt: '{prompt[:50]}'")
                 try:
                     images = _dev_pipeline.process_text(prompt)
-<<<<<<< HEAD
                     
                     if images:
                         # Save the first image
@@ -932,39 +871,14 @@
                                 results.append(f"  └─ Updated database record for {doc_id}")
                             except Exception as e:
                                 results.append(f"  └─ Failed to update database for {doc_id}: {e}")
-=======
-
-                    if images and images[0]:
-                        unique_id = str(uuid.uuid4())[:8]
-                        image_filename = f"mongo_batch_{unique_id}_{doc_id[:8]}.png"
-                        image_path = os.path.join(OUTPUT_IMAGES_DIR, image_filename)
-                        images[0].save(image_path)
-                        results.append(f"Generated image for: '{prompt[:30]}...' -> {image_filename}")
-
-                        if update_db:
-                            update_data = {
-                                "processed": True,
-                                "processed_at": datetime.now(),
-                                "model_used": model_type,
-                                "image_path": image_filename
-                            }
-                            mongo_helper.update_by_id(collection_name, doc_id, update_data)
->>>>>>> 38ed2eed
                     else:
                         results.append(f"✗ {doc_id}: No images generated")
                         
                 except Exception as e:
-<<<<<<< HEAD
                     results.append(f"✗ {doc_id}: Error generating image - {e}")
             
             return f"Batch processing completed!\n\n" + "\n".join(results)
             
-=======
-                    logger.error(f"Error in direct batch processing for {doc_id}: {e}", exc_info=True)
-                    results.append(f"Failed to process '{prompt[:30]}...' - Error: {e}")
-
-            return "\n".join(results)
->>>>>>> 38ed2eed
         except Exception as e:
             logger.error(f"Error in batch processing: {e}")
             return f"Error in batch processing: {e}"
@@ -1165,7 +1079,6 @@
                             file_output = gr.Image(label=f"Generated Image (Check '{OUTPUT_IMAGES_DIR}')", interactive=False)
                             file_grid_viz = gr.Image(label=f"Grid Visualization (if applicable, Check '{OUTPUT_IMAGES_DIR}')", interactive=False)
                         file_message = gr.Textbox(label="Status", interactive=False)
-<<<<<<< HEAD
             
             # 3D Generation Tab
             with gr.TabItem("3D Generation", id="tab_3d_generation"):
@@ -1292,9 +1205,6 @@
                     - **Status:** Check current instance state and cost estimates  
                     """)
             
-=======
-
->>>>>>> 38ed2eed
             # MongoDB Prompts Tab
             with gr.TabItem("MongoDB", id="tab_mongodb"):
                 with gr.Tabs() as mongo_tabs:
@@ -1380,7 +1290,6 @@
             inputs=[file_upload, file_width, file_height, file_num_images, file_text_model, file_grid_model],
             outputs=[file_output, file_grid_viz, file_message]
         )
-<<<<<<< HEAD
         
         # 3D Generation Tab Event Handlers
         threeded_image_submit.click(
@@ -1401,9 +1310,6 @@
             outputs=[gpu_status]
         )
         
-=======
-
->>>>>>> 38ed2eed
         sample_button.click(
             lambda: create_sample_grid(),
             inputs=[],
@@ -1412,13 +1318,8 @@
 
         # MongoDB Prompt tab event handlers
         mongo_fetch_btn.click(
-<<<<<<< HEAD
             get_prompts_for_dropdown, 
             inputs=[mongo_db_name, mongo_collection], 
-=======
-            get_prompts_from_mongodb,
-            inputs=[mongo_db_name, mongo_collection],
->>>>>>> 38ed2eed
             outputs=[mongo_prompts, mongo_status]
         ).then(
             lambda: (gr.update(interactive=True), gr.update(interactive=True)),
@@ -1426,11 +1327,7 @@
         )
 
         mongo_process_btn.click(
-<<<<<<< HEAD
             submit_mongodb_prompt_task_from_dropdown, 
-=======
-            submit_mongodb_prompt_task,
->>>>>>> 38ed2eed
             inputs=[
                 mongo_prompts, mongo_db_name, mongo_collection,
                 mongo_width, mongo_height, mongo_num_images, mongo_model
@@ -1449,13 +1346,8 @@
 
         # MongoDB Grid tab event handlers
         grid_fetch_btn.click(
-<<<<<<< HEAD
             get_grids_for_dropdown, 
             inputs=[grid_db_name, grid_collection], 
-=======
-            get_grids_from_mongodb,
-            inputs=[grid_db_name, grid_collection],
->>>>>>> 38ed2eed
             outputs=[grid_items, grid_status]
         ).then(
             lambda: (gr.update(interactive=True), gr.update(interactive=True)),
@@ -1463,11 +1355,7 @@
         )
 
         grid_process_btn.click(
-<<<<<<< HEAD
             submit_mongodb_grid_task_from_dropdown, 
-=======
-            submit_mongodb_grid_task,
->>>>>>> 38ed2eed
             inputs=[
                 grid_items, grid_db_name, grid_collection,
                 grid_width, grid_height, grid_num_images, grid_model
